# mlpack changelog

## mlpack ?.?.?

_????-??-??_

  * Add `print_training_accuracy` option to LogisticRegression bindings (#3552).

  * Fix `preprocess_split()` call in documentation for `LinearRegression` and
    `AdaBoost` Python classes (#3563).

  * Added `Repeat` ANN layer type (#3565).

  * Remove `round()` implementation for old MSVC compilers (#3570).

  * (R) Added inline plugin to the R bindings to allow for other R packages to
    link to headers (#3626, h/t @cgiachalis).

  * (R) Removed extra gcc-specific options from `Makevars.win`  (#3627, h/t
    @kalibera).

  * (R) Changed roxygen package-level documentation from using
    `@docType package` to `"_PACKAGE"`. (#3636)

  * Fix floating-point accuracy issue for decision trees that sometimes caused
    crashes (#3595).

  * Use templates metaprog to distinguish between a matrix and a cube type
    (#3602), (#3585).

  * Use `MatType` instead of `arma::Mat<eT>`, (#3567), (#3607), (#3608),
    (#3609), (#3568).

  * Generalize matrix operations for armadillo and bandicoot, (#3619), (#3617),
    (#3610), (#3643), (#3600), (#3605), (#3629).

  * Change `arma::conv_to` to `ConvTo` using a local shim for bandicoot support
    (#3614).

  * Fix a bug for the stddev and mean in `RandNormal()` #(3651).

  * Allow PCA to take different matrix types (#3677).

  * Fix usage of precompiled headers; remove cotire (#3635).

  * Fix non-working `verbose` option for R bindings (#3691), and add global
    `mlpack.verbose` option (#3706).

  * Fix divide-by-zero edge case for LARS (#3701).

<<<<<<< HEAD
## mlpack 4.3.0

_2023-11-27_

=======
  * Templatize `SparseCoding` and `LocalCoordinateCoding` to allow different
    matrix types (#3709, #3711).

  * Fix handling of unused atoms in `LocalCoordinateCoding` (#3711).

  * Move minimum required C++ version from C++14 to C++17 (#3704).

### mlpack 4.3.0
###### 2023-11-27
>>>>>>> f9c3be20
  * Fix include ordering issue for `LinearRegression` (#3541).

  * Fix L1 regularization in case where weight is zero (#3545).

  * Use HTTPS for all auto-downloaded dependencies (#3550).

  * More robust detection of C++17 mode in the MSVC "compiler" (#3555, #3557).

  * Fix setting number of classes correctly in `SoftmaxRegression::Train()`
    (#3553).

  * Adapt `MultiheadAttention` and `LayerNorm` ANN layers to new Layer interface
    (#3547).

  * Fix inconsistent use of the "input" parameter to the Backward method in ANNs
    (#3551).

  * Allow passing weak learner hyperparameters directly to AdaBoost (#3560).

## mlpack 4.2.1

_2023-09-05_

  * Reinforcement Learning: Gaussian noise (#3515).

  * Reinforcement Learning: Twin Delayed Deep Deterministic Policy Gradient
    (#3512).

  * Reinforcement Learning: Ornstein-Uhlenbeck noise (#3499).

  * Reinforcement Learning: Deep Deterministic Policy Gradient (#3494).

  * Add `ClassProbabilities()` member to `DecisionTree` so that the internal
    details of trees can be more easily inspected (#3511).

  * Bipolar sigmoid activation function added and invertible functions 
    fixed (#3506).

  * Add auto-configured `mlpack/config.hpp` to contain configuration details of
    mlpack that are required at compile time.  STB detection is now done in this
    file with the `MLPACK_HAS_STB` macro (#3519).

  * Fix CRAN package alias for R bindings (#3543).

## mlpack 4.2.0

_2023-06-14_

  * Adapt `C_ReLU`, `ReLU6`, `FlexibleReLU` layers for the new neural network
    API (#3445).

  * Fix PReLU, add integration test to it (#3473).

  * Fix bug in LogSoftMax derivative (#3469).

  * Add `serialize` method to `GaussianInitialization`,
    `LecunNormalInitialization`,
    `KathirvalavakumarSubavathiInitialization`, `NguyenWidrowInitialization`,
    and `OrthogonalInitialization` (#3483).

  * Allow categorical features to `preprocess_one_hot_encode` (#3487).

  * Install mlpack and cereal headers as part of R package (#3488).

  * Add intercept and normalization support to LARS (#3493).

  * Allow adding two features simultaneously to LARS models (#3493).

  * Adapt FTSwish activation function (#3485).

  * Adapt Hyper-Sinh activation function (#3491).

## mlpack 4.1.0

_2023-04-26_

  * Adapt HardTanH layer (#3454).

  * Adapt Softmin layer for new neural network API (#3437).

  * Adapt PReLU layer for new neural network API (#3420).

  * Add CF decomposition methods: `QUIC_SVDPolicy` and `BlockKrylovSVDPolicy`
    (#3413, #3404).

  * Update outdated code in tutorials (#3398, #3401).

  * Bugfix for non-square convolution kernels (#3376).

  * Fix a few missing includes in `<mlpack.hpp>` (#3374).

  * Fix DBSCAN handling of non-core points (#3346).

  * Avoid deprecation warnings in Armadillo 11.4.4+ (#3405).

  * Issue runtime error when serialization of neural networks is attempted but
    `MLPACK_ENABLE_ANN_SERIALIZATION` is not defined (#3451).

## mlpack 4.0.1

_2022-12-23_

  * Fix mapping of categorical data for Julia bindings (#3305).

  * Bugfix: catch all exceptions when running bindings from Julia, instead of
    crashing (#3304).

  * Various Python configuration fixes for Windows and OS X (#3312, #3313,
    #3311, #3309, #3308, #3297, #3302).

  * Optimize and strip compiled Python bindings when possible, resulting in
    significant size minimization (#3310).

  * The `/std:c++17` and `/Zc:__cplusplus` options are now required when using
    Visual Studio (#3318).  Documentation and compile-time checks added.

  * Set `BUILD_TESTS` to `OFF` by default.  If you want to build tests, like
    `mlpack_test`, manually set `BUILD_TESTS` to `ON` in your CMake
    configuration step (#3316).

  * Fix handling of transposed matrix parameters in Python, Julia, R, and Go
    bindings (#3327).

  * Comment out definition of ARMA_NO DEBUG. This allows various Armadillo
    run-time checks such as non-conforming matrices and out-of-bounds
    element access. In turn this helps tracking down bugs and incorrect
    usage (#3322).

## mlpack 4.0.0

_2022-10-23_

  * Bump C++ standard requirement to C++14 (#3233).

  * Fix `Perceptron` to work with cross-validation framework (#3190).

  * Migrate from boost tests to Catch2 framework (#2523), (#2584).

  * Bump minimum armadillo version from 8.400 to 9.800 (#3043), (#3048).

  * Adding a copy constructor in the Convolution layer (#3067).

  * Replace `boost::spirit` parser by a local efficient implementation (#2942).

  * Disable correctly the autodownloader + fix tests stability (#3076).

  * Replace `boost::any` with `core::v2::any` or `std::any` if available (#3006).

  * Remove old non used Boost headers (#3005).

  * Replace `boost::enable_if` with `std::enable_if` (#2998).

  * Replace `boost::is_same` with `std::is_same` (#2993).

  * Remove invalid option for emsmallen and STB (#2960).

  * Check for armadillo dependencies before downloading armadillo (#2954).

  * Disable the usage of autodownloader by default (#2953).

  * Install dependencies downloaded with the autodownloader (#2952).

  * Download older Boost if the compiler is old (#2940).

  * Add support for embedded systems (#2531).

  * Build mlpack executable statically if the library is statically linked (#2931).

  * Fix cover tree loop bug on embedded arm systems (#2869).

  * Fix a LAPACK bug in `FindArmadillo.cmake` (#2929).

  * Add an autodownloader to get mlpack dependencies (#2927).

  * Remove Coverage files and configurations from CMakeLists (#2866).

  * Added `Multi Label Soft Margin Loss` loss function for neural networks
   (#2345).

  * Added Decision Tree Regressor (#2905). It can be used using the class
    `mlpack::tree::DecisionTreeRegressor`. It is accessible only though C++.

  * Added dict-style inspection of mlpack models in python bindings (#2868).

  * Added Extra Trees Algorithm (#2883). Currently, it can be used using the
    class `mlpack::tree::ExtraTrees`, but only through C++.

  * Add Flatten T Swish activation function (`flatten-t-swish.hpp`)

  * Added warm start feature to Random Forest (#2881); this feature is
    accessible from mlpack's bindings to different languages.

  * Added Pixel Shuffle layer (#2563).

  * Add "check_input_matrices" option to python bindings that checks
    for NaN and inf values in all the input matrices (#2787).

  * Add Adjusted R squared functionality to R2Score::Evaluate (#2624).

  * Disabled all the bindings by default in CMake (#2782).

  * Added an implementation to Stratify Data (#2671).

  * Add `BUILD_DOCS` CMake option to control whether Doxygen documentation is
    built (default ON) (#2730).

  * Add Triplet Margin Loss function (#2762).

  * Add finalizers to Julia binding model types to fix memory handling (#2756).

  * HMM: add functions to calculate likelihood for data stream with/without
    pre-calculated emission probability (#2142).

  * Replace Boost serialization library with Cereal (#2458).

  * Add `PYTHON_INSTALL_PREFIX` CMake option to specify installation root for
    Python bindings (#2797).

  * Removed `boost::visitor` from model classes for `knn`, `kfn`, `cf`,
    `range_search`, `krann`, and `kde` bindings (#2803).

  * Add k-means++ initialization strategy (#2813).

  * `NegativeLogLikelihood<>` now expects classes in the range `0` to
    `numClasses - 1` (#2534).

  * Add `Lambda1()`, `Lambda2()`, `UseCholesky()`, and `Tolerance()` members to
    `LARS` so parameters for training can be modified (#2861).

  * Remove unused `ElemType` template parameter from `DecisionTree` and
    `RandomForest` (#2874).

  * Fix Python binding build when the CMake variable `USE_OPENMP` is set to
    `OFF` (#2884).

  * The `mlpack_test` target is no longer built as part of `make all`.  Use
    `make mlpack_test` to build the tests.

  * Fixes to `HoeffdingTree`: ensure that training still works when empty
    constructor is used (#2964).

  * Fix Julia model serialization bug (#2970).

  * Fix `LoadCSV()` to use pre-populated `DatasetInfo` objects (#2980).

  * Add `probabilities` option to softmax regression binding, to get class
    probabilities for test points (#3001).

  * Fix thread safety issues in mlpack bindings to other languages (#2995).

  * Fix double-free of model pointers in R bindings (#3034).

  * Fix Julia, Python, R, and Go handling of categorical data for
    `decision_tree()` and `hoeffding_tree()` (#2971).

  * Depend on `pkgbuild` for R bindings (#3081).

  * Replaced Numpy deprecated code in Python bindings (#3126).

## mlpack 3.4.2

_2020-10-26_

  * Added Mean Absolute Percentage Error.

  * Added Softmin activation function as layer in ann/layer.

  * Fix spurious ARMA_64BIT_WORD compilation warnings on 32-bit systems (#2665).

## mlpack 3.4.1

_2020-09-07_

  * Fix incorrect parsing of required matrix/model parameters for command-line
    bindings (#2600).

  * Add manual type specification support to `data::Load()` and `data::Save()`
    (#2084, #2135, #2602).

  * Remove use of internal Armadillo functionality (#2596, #2601, #2602).

## mlpack 3.4.0

_2020-09-01_

  * Issue warnings when metrics produce NaNs in KFoldCV (#2595).

  * Added bindings for _R_ during Google Summer of Code (#2556).

  * Added common striptype function for all bindings (#2556).

  * Refactored common utility function of bindings to bindings/util (#2556).

  * Renamed InformationGain to HoeffdingInformationGain in
    methods/hoeffding_trees/information_gain.hpp (#2556).

  * Added macro for changing stream of printing and warnings/errors (#2556).

  * Added Spatial Dropout layer (#2564).

  * Force CMake to show error when it didn't find Python/modules (#2568).

  * Refactor `ProgramInfo()` to separate out all the different
    information (#2558).

  * Add bindings for one-hot encoding (#2325).

  * Added Soft Actor-Critic to RL methods (#2487).

  * Added Categorical DQN to q_networks (#2454).

  * Added N-step DQN to q_networks (#2461).

  * Add Silhoutte Score metric and Pairwise Distances (#2406).

  * Add Go bindings for some missed models (#2460).

  * Replace boost program_options dependency with CLI11 (#2459).

  * Additional functionality for the ARFF loader (#2486); use case sensitive
    categories (#2516).

  * Add `bayesian_linear_regression` binding for the command-line, Python,
    Julia, and Go.  Also called "Bayesian Ridge", this is equivalent to a
    version of linear regression where the regularization parameter is
    automatically tuned (#2030).

  * Fix defeatist search for spill tree traversals (#2566, #1269).

  * Fix incremental training of logistic regression models (#2560).

  * Change default configuration of `BUILD_PYTHON_BINDINGS` to `OFF` (#2575).

## mlpack 3.3.2

_2020-06-18_

  * Added Noisy DQN to q_networks (#2446).

  * Add Go bindings (#1884).

  * Added Dueling DQN to q_networks, Noisy linear layer to ann/layer
    and Empty loss to ann/loss_functions (#2414).

  * Storing and adding accessor method for action in q_learning (#2413).

  * Added accessor methods for ANN layers (#2321).

  * Addition of `Elliot` activation function (#2268).

  * Add adaptive max pooling and adaptive mean pooling layers (#2195).

  * Add parameter to avoid shuffling of data in preprocess_split (#2293).

  * Add `MatType` parameter to `LSHSearch`, allowing sparse matrices to be used
    for search (#2395).

  * Documentation fixes to resolve Doxygen warnings and issues (#2400).

  * Add Load and Save of Sparse Matrix (#2344).

  * Add Intersection over Union (IoU) metric for bounding boxes (#2402).

  * Add Non Maximal Supression (NMS) metric for bounding boxes (#2410).

  * Fix `no_intercept` and probability computation for linear SVM bindings
    (#2419).

  * Fix incorrect neighbors for `k > 1` searches in `approx_kfn` binding, for
    the `QDAFN` algorithm (#2448).

  * Fix serialization of kernels with state for FastMKS (#2452).

  * Add `RBF` layer in ann module to make `RBFN` architecture (#2261).

## mlpack 3.3.1

_2020-04-29_

  * Minor Julia and Python documentation fixes (#2373).

  * Updated terminal state and fixed bugs for Pendulum environment (#2354,
    #2369).

  * Added `EliSH` activation function (#2323).

  * Add L1 Loss function (#2203).

  * Pass CMAKE_CXX_FLAGS (compilation options) correctly to Python build
    (#2367).

  * Expose ensmallen Callbacks for sparseautoencoder (#2198).

  * Bugfix for LARS class causing invalid read (#2374).

  * Add serialization support from Julia; use `mlpack.serialize()` and
    `mlpack.deserialize()` to save and load from `IOBuffer`s.

## mlpack 3.3.0

_2020-04-07_

  * Added `Normal Distribution` to `ann/dists` (#2382).

  * Templated return type of `Forward function` of loss functions (#2339).

  * Added `R2 Score` regression metric (#2323).

  * Added `poisson negative log likelihood` loss function (#2196).

  * Added `huber` loss function (#2199).

  * Added `mean squared logarithmic error` loss function for neural networks
    (#2210).

  * Added `mean bias loss function` for neural networks (#2210).

  * The DecisionStump class has been marked deprecated; use the `DecisionTree`
    class with `NoRecursion=true` or use `ID3DecisionStump` instead (#2099).

  * Added `probabilities_file` parameter to get the probabilities matrix of
    AdaBoost classifier (#2050).

  * Fix STB header search paths (#2104).

  * Add `DISABLE_DOWNLOADS` CMake configuration option (#2104).

  * Add padding layer in TransposedConvolutionLayer (#2082).

  * Fix pkgconfig generation on non-Linux systems (#2101).

  * Use log-space to represent HMM initial state and transition probabilities
    (#2081).

  * Add functions to access parameters of `Convolution` and `AtrousConvolution`
    layers (#1985).

  * Add Compute Error function in lars regression and changing Train function to
    return computed error (#2139).

  * Add Julia bindings (#1949).  Build settings can be controlled with the
    `BUILD_JULIA_BINDINGS=(ON/OFF)` and `JULIA_EXECUTABLE=/path/to/julia` CMake
    parameters.

  * CMake fix for finding STB include directory (#2145).

  * Add bindings for loading and saving images (#2019); `mlpack_image_converter`
    from the command-line, `mlpack.image_converter()` from Python.

  * Add normalization support for CF binding (#2136).

  * Add Mish activation function (#2158).

  * Update `init_rules` in AMF to allow users to merge two initialization
    rules (#2151).

  * Add GELU activation function (#2183).

  * Better error handling of eigendecompositions and Cholesky decompositions
    (#2088, #1840).

  * Add LiSHT activation function (#2182).

  * Add Valid and Same Padding for Transposed Convolution layer (#2163).

  * Add CELU activation function (#2191)

  * Add Log-Hyperbolic-Cosine Loss function (#2207).

  * Change neural network types to avoid unnecessary use of rvalue references
    (#2259).

  * Bump minimum Boost version to 1.58 (#2305).

  * Refactor STB support so `HAS_STB` macro is not needed when compiling against
    mlpack (#2312).

  * Add Hard Shrink Activation Function (#2186).

  * Add Soft Shrink Activation Function (#2174).

  * Add Hinge Embedding Loss Function (#2229).

  * Add Cosine Embedding Loss Function (#2209).

  * Add Margin Ranking Loss Function (#2264).

  * Bugfix for incorrect parameter vector sizes in logistic regression and
    softmax regression (#2359).

## mlpack 3.2.2

_2019-11-26_

  * Add `valid` and `same` padding option in `Convolution` and `Atrous
    Convolution` layer (#1988).

  * Add Model() to the FFN class to access individual layers (#2043).

  * Update documentation for pip and conda installation packages (#2044).

  * Add bindings for linear SVM (#1935); `mlpack_linear_svm` from the
    command-line, `linear_svm()` from Python.

  * Add support to return the layer name as `std::string` (#1987).

  * Speed and memory improvements for the Transposed Convolution layer (#1493).

  * Fix Windows Python build configuration (#1885).

  * Validate md5 of STB library after download (#2087).

  * Add `__version__` to `__init__.py` (#2092).

  * Correctly handle RNN sequences that are shorter than the value of rho (#2102).

## mlpack 3.2.1

_2019-10-01_

  * Enforce CMake version check for ensmallen (#2032).

  * Fix CMake check for Armadillo version (#2029).

  * Better handling of when STB is not installed (#2033).

  * Fix Naive Bayes classifier computations in high dimensions (#2022).

## mlpack 3.2.0

_2019-09-25_

  * Fix some potential infinity errors in Naive Bayes Classifier (#2022).

  * Fix occasionally-failing RADICAL test (#1924).

  * Fix gcc 9 OpenMP compilation issue (#1970).

  * Added support for loading and saving of images (#1903).

  * Add Multiple Pole Balancing Environment (#1901, #1951).

  * Added functionality for scaling of data (#1876); see the command-line
    binding `mlpack_preprocess_scale` or Python binding `preprocess_scale()`.

  * Add new parameter `maximum_depth` to decision tree and random forest
    bindings (#1916).

  * Fix prediction output of softmax regression when test set accuracy is
    calculated (#1922).

  * Pendulum environment now checks for termination. All RL environments now
    have an option to terminate after a set number of time steps (no limit
    by default) (#1941).

  * Add support for probabilistic KDE (kernel density estimation) error bounds
    when using the Gaussian kernel (#1934).

  * Fix negative distances for cover tree computation (#1979).

  * Fix cover tree building when all pairwise distances are 0 (#1986).

  * Improve KDE pruning by reclaiming not used error tolerance (#1954, #1984).

  * Optimizations for sparse matrix accesses in z-score normalization for CF
    (#1989).

  * Add `kmeans_max_iterations` option to GMM training binding `gmm_train_main`.

  * Bump minimum Armadillo version to 8.400.0 due to ensmallen dependency
    requirement (#2015).

## mlpack 3.1.1

_2019-05-26_

  * Fix random forest bug for numerical-only data (#1887).

  * Significant speedups for random forest (#1887).

  * Random forest now has `minimum_gain_split` and `subspace_dim` parameters
    (#1887).

  * Decision tree parameter `print_training_error` deprecated in favor of
    `print_training_accuracy`.

  * `output` option changed to `predictions` for adaboost and perceptron
    binding. Old options are now deprecated and will be preserved until mlpack
    4.0.0 (#1882).

  * Concatenated ReLU layer (#1843).

  * Accelerate NormalizeLabels function using hashing instead of linear search
    (see `src/mlpack/core/data/normalize_labels_impl.hpp`) (#1780).

  * Add `ConfusionMatrix()` function for checking performance of classifiers
    (#1798).

  * Install ensmallen headers when it is downloaded during build (#1900).

## mlpack 3.1.0

_2019-04-25_

  * Add DiagonalGaussianDistribution and DiagonalGMM classes to speed up the
    diagonal covariance computation and deprecate DiagonalConstraint (#1666).

  * Add kernel density estimation (KDE) implementation with bindings to other
    languages (#1301).

  * Where relevant, all models with a `Train()` method now return a `double`
    value representing the goodness of fit (i.e. final objective value, error,
    etc.) (#1678).

  * Add implementation for linear support vector machine (see
    `src/mlpack/methods/linear_svm`).

  * Change DBSCAN to use PointSelectionPolicy and add OrderedPointSelection (#1625).

  * Residual block support (#1594).

  * Bidirectional RNN (#1626).

  * Dice loss layer (#1674, #1714) and hard sigmoid layer (#1776).

  * `output` option changed to `predictions` and `output_probabilities` to
    `probabilities` for Naive Bayes binding (`mlpack_nbc`/`nbc()`).  Old options
    are now deprecated and will be preserved until mlpack 4.0.0 (#1616).

  * Add support for Diagonal GMMs to HMM code (#1658, #1666).  This can provide
    large speedup when a diagonal GMM is acceptable as an emission probability
    distribution.

  * Python binding improvements: check parameter type (#1717), avoid copying
    Pandas dataframes (#1711), handle Pandas Series objects (#1700).

## mlpack 3.0.4

_2018-11-13_

  * Bump minimum CMake version to 3.3.2.

  * CMake fixes for Ninja generator by Marc Espie.

## mlpack 3.0.3

_2018-07-27_

  * Fix Visual Studio compilation issue (#1443).

  * Allow running local_coordinate_coding binding with no initial_dictionary
    parameter when input_model is not specified (#1457).

  * Make use of OpenMP optional via the CMake 'USE_OPENMP' configuration
    variable (#1474).

  * Accelerate FNN training by 20-30% by avoiding redundant calculations
    (#1467).

  * Fix math::RandomSeed() usage in tests (#1462, #1440).

  * Generate better Python setup.py with documentation (#1460).

## mlpack 3.0.2

_2018-06-08_

  * Documentation generation fixes for Python bindings (#1421).

  * Fix build error for man pages if command-line bindings are not being built
    (#1424).

  * Add 'shuffle' parameter and Shuffle() method to KFoldCV (#1412).  This will
    shuffle the data when the object is constructed, or when Shuffle() is
    called.

  * Added neural network layers: AtrousConvolution (#1390), Embedding (#1401),
    and LayerNorm (layer normalization) (#1389).

  * Add Pendulum environment for reinforcement learning (#1388) and update
    Mountain Car environment (#1394).

## mlpack 3.0.1

_2018-05-10_

  * Fix intermittently failing tests (#1387).

  * Add big-batch SGD (BBSGD) optimizer in
    src/mlpack/core/optimizers/bigbatch_sgd/ (#1131).

  * Fix simple compiler warnings (#1380, #1373).

  * Simplify NeighborSearch constructor and Train() overloads (#1378).

  * Add warning for OpenMP setting differences (#1358/#1382).  When mlpack is
    compiled with OpenMP but another application is not (or vice versa), a
    compilation warning will now be issued.

  * Restructured loss functions in src/mlpack/methods/ann/ (#1365).

  * Add environments for reinforcement learning tests (#1368, #1370, #1329).

  * Allow single outputs for multiple timestep inputs for recurrent neural
    networks (#1348).

  * Add He and LeCun normal initializations for neural networks (#1342).
    Neural networks: add He and LeCun normal initializations (#1342), add FReLU
    and SELU activation functions (#1346, #1341), add alpha-dropout (#1349).

## mlpack 3.0.0

_2018-03-30_

  * Speed and memory improvements for DBSCAN.  --single_mode can now be used for
    situations where previously RAM usage was too high.

  * Bump minimum required version of Armadillo to 6.500.0.

  * Add automatically generated Python bindings.  These have the same interface
    as the command-line programs.

  * Add deep learning infrastructure in src/mlpack/methods/ann/.

  * Add reinforcement learning infrastructure in
    src/mlpack/methods/reinforcement_learning/.

  * Add optimizers: AdaGrad, CMAES, CNE, FrankeWolfe, GradientDescent,
    GridSearch, IQN, Katyusha, LineSearch, ParallelSGD, SARAH, SCD, SGDR,
    SMORMS3, SPALeRA, SVRG.

  * Add hyperparameter tuning infrastructure and cross-validation infrastructure
    in src/mlpack/core/cv/ and src/mlpack/core/hpt/.

  * Fix bug in mean shift.

  * Add random forests (see src/mlpack/methods/random_forest).

  * Numerous other bugfixes and testing improvements.

  * Add randomized Krylov SVD and Block Krylov SVD.

## mlpack 2.2.5

_2017-08-25_

  * Compilation fix for some systems (#1082).

  * Fix PARAM_INT_OUT() (#1100).

## mlpack 2.2.4

_2017-07-18_

  * Speed and memory improvements for DBSCAN. --single_mode can now be used for
    situations where previously RAM usage was too high.

  * Fix bug in CF causing incorrect recommendations.

## mlpack 2.2.3

_2017-05-24_

  * Bug fix for --predictions_file in mlpack_decision_tree program.

## mlpack 2.2.2

_2017-05-04_

  * Install backwards-compatibility mlpack_allknn and mlpack_allkfn programs;
    note they are deprecated and will be removed in mlpack 3.0.0 (#992).

  * Fix RStarTree bug that surfaced on OS X only (#964).

  * Small fixes for MiniBatchSGD and SGD and tests.

## mlpack 2.2.1

_2017-04-13_

  * Compilation fix for mlpack_nca and mlpack_test on older Armadillo versions
    (#984).

## mlpack 2.2.0

_2017-03-21_

  * Bugfix for mlpack_knn program (#816).

  * Add decision tree implementation in methods/decision_tree/.  This is very
    similar to a C4.5 tree learner.

  * Add DBSCAN implementation in methods/dbscan/.

  * Add support for multidimensional discrete distributions (#810, #830).

  * Better output for Log::Debug/Log::Info/Log::Warn/Log::Fatal for Armadillo
    objects (#895, #928).

  * Refactor categorical CSV loading with boost::spirit for faster loading
    (#681).

## mlpack 2.1.1

_2016-12-22_

  * HMMs now use random initialization; this should fix some convergence issues
    (#828).

  * HMMs now initialize emissions according to the distribution of observations
    (#833).

  * Minor fix for formatted output (#814).

  * Fix DecisionStump to properly work with any input type.

## mlpack 2.1.0

_2016-10-31_

  * Fixed CoverTree to properly handle single-point datasets.

  * Fixed a bug in CosineTree (and thus QUIC-SVD) that caused split failures for
    some datasets (#717).

  * Added mlpack_preprocess_describe program, which can be used to print
    statistics on a given dataset (#742).

  * Fix prioritized recursion for k-furthest-neighbor search (mlpack_kfn and the
    KFN class), leading to orders-of-magnitude speedups in some cases.

  * Bump minimum required version of Armadillo to 4.200.0.

  * Added simple Gradient Descent optimizer, found in
    src/mlpack/core/optimizers/gradient_descent/ (#792).

  * Added approximate furthest neighbor search algorithms QDAFN and
    DrusillaSelect in src/mlpack/methods/approx_kfn/, with command-line program
    mlpack_approx_kfn.

## mlpack 2.0.3

_2016-07-21_

  * Added multiprobe LSH (#691).  The parameter 'T' to LSHSearch::Search() can
    now be used to control the number of extra bins that are probed, as can the
    -T (--num_probes) option to mlpack_lsh.

  * Added the Hilbert R tree to src/mlpack/core/tree/rectangle_tree/ (#664).  It
    can be used as the typedef HilbertRTree, and it is now an option in the
    mlpack_knn, mlpack_kfn, mlpack_range_search, and mlpack_krann command-line
    programs.

  * Added the mlpack_preprocess_split and mlpack_preprocess_binarize programs,
    which can be used for preprocessing code (#650, #666).

  * Added OpenMP support to LSHSearch and mlpack_lsh (#700).

## mlpack 2.0.2

_2016-06-20_

  * Added the function LSHSearch::Projections(), which returns an arma::cube
    with each projection table in a slice (#663).  Instead of Projection(i), you
    should now use Projections().slice(i).

  * A new constructor has been added to LSHSearch that creates objects using
    projection tables provided in an arma::cube (#663).

  * Handle zero-variance dimensions in DET (#515).

  * Add MiniBatchSGD optimizer (src/mlpack/core/optimizers/minibatch_sgd/) and
    allow its use in mlpack_logistic_regression and mlpack_nca programs.

  * Add better backtrace support from Grzegorz Krajewski for Log::Fatal messages
    when compiled with debugging and profiling symbols.  This requires libbfd
    and libdl to be present during compilation.

  * CosineTree test fix from Mikhail Lozhnikov (#358).

  * Fixed HMM initial state estimation (#600).

  * Changed versioning macros __MLPACK_VERSION_MAJOR, __MLPACK_VERSION_MINOR,
    and __MLPACK_VERSION_PATCH to MLPACK_VERSION_MAJOR, MLPACK_VERSION_MINOR,
    and MLPACK_VERSION_PATCH.  The old names will remain in place until
    mlpack 3.0.0.

  * Renamed mlpack_allknn, mlpack_allkfn, and mlpack_allkrann to mlpack_knn,
    mlpack_kfn, and mlpack_krann.  The mlpack_allknn, mlpack_allkfn, and
    mlpack_allkrann programs will remain as copies until mlpack 3.0.0.

  * Add --random_initialization option to mlpack_hmm_train, for use when no
    labels are provided.

  * Add --kill_empty_clusters option to mlpack_kmeans and KillEmptyClusters
    policy for the KMeans class (#595, #596).

## mlpack 2.0.1

_2016-02-04_

  * Fix CMake to properly detect when MKL is being used with Armadillo.

  * Minor parameter handling fixes to mlpack_logistic_regression (#504, #505).

  * Properly install arma_config.hpp.

  * Memory handling fixes for Hoeffding tree code.

  * Add functions that allow changing training-time parameters to HoeffdingTree
    class.

  * Fix infinite loop in sparse coding test.

  * Documentation spelling fixes (#501).

  * Properly handle covariances for Gaussians with large condition number
    (#496), preventing GMMs from filling with NaNs during training (and also
    HMMs that use GMMs).

  * CMake fixes for finding LAPACK and BLAS as Armadillo dependencies when ATLAS
    is used.

  * CMake fix for projects using mlpack's CMake configuration from elsewhere
    (#512).

## mlpack 2.0.0

_2015-12-24_

  * Removed overclustering support from k-means because it is not well-tested,
    may be buggy, and is (I think) unused.  If this was support you were using,
    open a bug or get in touch with us; it would not be hard for us to
    reimplement it.

  * Refactored KMeans to allow different types of Lloyd iterations.

  * Added implementations of k-means: Elkan's algorithm, Hamerly's algorithm,
    Pelleg-Moore's algorithm, and the DTNN (dual-tree nearest neighbor)
    algorithm.

  * Significant acceleration of LRSDP via the use of accu(a % b) instead of
    trace(a * b).

  * Added MatrixCompletion class (matrix_completion), which performs nuclear
    norm minimization to fill unknown values of an input matrix.

  * No more dependence on Boost.Random; now we use C++11 STL random support.

  * Add softmax regression, contributed by Siddharth Agrawal and QiaoAn Chen.

  * Changed NeighborSearch, RangeSearch, FastMKS, LSH, and RASearch API; these
    classes now take the query sets in the Search() method, instead of in the
    constructor.

  * Use OpenMP, if available.  For now OpenMP support is only available in the
    DET training code.

  * Add support for predicting new test point values to LARS and the
    command-line `lars` program.

  * Add serialization support for `Perceptron` and `LogisticRegression`.

  * Refactor SoftmaxRegression to predict into an `arma::Row<size_t>` object,
    and add a `softmax_regression` program.

  * Refactor LSH to allow loading and saving of models.

  * ToString() is removed entirely (#487).

  * Add `--input_model_file` and `--output_model_file` options to appropriate
    machine learning algorithms.

  * Rename all executables to start with an "mlpack" prefix (#229).

  * Add HoeffdingTree and `mlpack_hoeffding_tree`, an implementation of the
    streaming decision tree methodology from Domingos and Hulten in 2000.

## mlpack 1.0.12

_2015-01-07_

  * Switch to 3-clause BSD license (from LGPL).

## mlpack 1.0.11

_2014-12-11_

  * Proper handling of dimension calculation in PCA.

  * Load parameter vectors properly for LinearRegression models.

  * Linker fixes for AugLagrangian specializations under Visual Studio.

  * Add support for observation weights to LinearRegression.

  * `MahalanobisDistance<>` now takes the root of the distance by default and
    therefore satisfies the triangle inequality (TakeRoot now defaults to true).

  * Better handling of optional Armadillo HDF5 dependency.

  * Fixes for numerous intermittent test failures.

  * math::RandomSeed() now sets the random seed for recent (>=3.930) Armadillo
    versions.

  * Handle Newton method convergence better for
    SparseCoding::OptimizeDictionary() and make maximum iterations a parameter.

  * Known bug: CosineTree construction may fail in some cases on i386 systems
    (#358).

## mlpack 1.0.10

_2014-08-29_

  * Bugfix for NeighborSearch regression which caused very slow allknn/allkfn.
    Speeds are now restored to approximately 1.0.8 speeds, with significant
    improvement for the cover tree (#347).

  * Detect dependencies correctly when ARMA_USE_WRAPPER is not being defined
    (i.e., libarmadillo.so does not exist).

  * Bugfix for compilation under Visual Studio (#348).

## mlpack 1.0.9

_2014-07-28_

  * GMM initialization is now safer and provides a working GMM when constructed
    with only the dimensionality and number of Gaussians (#301).

  * Check for division by 0 in Forward-Backward Algorithm in HMMs (#301).

  * Fix MaxVarianceNewCluster (used when re-initializing clusters for k-means)
    (#301).

  * Fixed implementation of Viterbi algorithm in HMM::Predict() (#303).

  * Significant speedups for dual-tree algorithms using the cover tree (#235,
    #314) including a faster implementation of FastMKS.

  * Fix for LRSDP optimizer so that it compiles and can be used (#312).

  * CF (collaborative filtering) now expects users and items to be zero-indexed,
    not one-indexed (#311).

  * CF::GetRecommendations() API change: now requires the number of
    recommendations as the first parameter.  The number of users in the local
    neighborhood should be specified with CF::NumUsersForSimilarity().

  * Removed incorrect PeriodicHRectBound (#58).

  * Refactor LRSDP into LRSDP class and standalone function to be optimized
    (#305).

  * Fix for centering in kernel PCA (#337).

  * Added simulated annealing (SA) optimizer, contributed by Zhihao Lou.

  * HMMs now support initial state probabilities; these can be set in the
    constructor, trained, or set manually with HMM::Initial() (#302).

  * Added Nyström method for kernel matrix approximation by Marcus Edel.

  * Kernel PCA now supports using Nyström method for approximation.

  * Ball trees now work with dual-tree algorithms, via the BallBound<> bound
    structure (#307); fixed by Yash Vadalia.

  * The NMF class is now AMF<>, and supports far more types of factorizations,
    by Sumedh Ghaisas.

  * A QUIC-SVD implementation has returned, written by Siddharth Agrawal and
    based on older code from Mudit Gupta.

  * Added perceptron and decision stump by Udit Saxena (these are weak learners
    for an eventual AdaBoost class).

  * Sparse autoencoder added by Siddharth Agrawal.

## mlpack 1.0.8

_2014-01-06_

  * Memory leak in NeighborSearch index-mapping code fixed (#298).

  * GMMs can be trained using the existing model as a starting point by
    specifying an additional boolean parameter to GMM::Estimate() (#296).

  * Logistic regression implementation added in methods/logistic_regression (see
    also #293).

  * L-BFGS optimizer now returns its function via Function().

  * Version information is now obtainable via mlpack::util::GetVersion() or the
    __MLPACK_VERSION_MAJOR, __MLPACK_VERSION_MINOR, and  __MLPACK_VERSION_PATCH
    macros (#297).

  * Fix typos in allkfn and allkrann output.

## mlpack 1.0.7

_2013-10-04_

  * Cover tree support for range search (range_search), rank-approximate nearest
    neighbors (allkrann), minimum spanning tree calculation (emst), and FastMKS
    (fastmks).

  * Dual-tree FastMKS implementation added and tested.

  * Added collaborative filtering package (cf) that can provide recommendations
    when given users and items.

  * Fix for correctness of Kernel PCA (kernel_pca) (#270).

  * Speedups for PCA and Kernel PCA (#198).

  * Fix for correctness of Neighborhood Components Analysis (NCA) (#279).

  * Minor speedups for dual-tree algorithms.

  * Fix for Naive Bayes Classifier (nbc) (#269).

  * Added a ridge regression option to LinearRegression (linear_regression)
    (#286).

  * Gaussian Mixture Models (gmm::GMM<>) now support arbitrary covariance matrix
    constraints (#283).

  * MVU (mvu) removed because it is known to not work (#183).

  * Minor updates and fixes for kernels (in mlpack::kernel).

## mlpack 1.0.6

_2013-06-13_

  * Minor bugfix so that FastMKS gets built.

## mlpack 1.0.5

_2013-05-01_

  * Speedups of cover tree traversers (#235).

  * Addition of rank-approximate nearest neighbors (RANN), found in
    src/mlpack/methods/rann/.

  * Addition of fast exact max-kernel search (FastMKS), found in
    src/mlpack/methods/fastmks/.

  * Fix for EM covariance estimation; this should improve GMM training time.

  * More parameters for GMM estimation.

  * Force GMM and GaussianDistribution covariance matrices to be positive
    definite, so that training converges much more often.

  * Add parameter for the tolerance of the Baum-Welch algorithm for HMM
    training.

  * Fix for compilation with clang compiler.

  * Fix for k-furthest-neighbor-search.

## mlpack 1.0.4

_2013-02-08_

  * Force minimum Armadillo version to 2.4.2.

  * Better output of class types to streams; a class with a ToString() method
    implemented can be sent to a stream with operator<<.

  * Change return type of GMM::Estimate() to double (#257).

  * Style fixes for k-means and RADICAL.

  * Handle size_t support correctly with Armadillo 3.6.2 (#258).

  * Add locality-sensitive hashing (LSH), found in src/mlpack/methods/lsh/.

  * Better tests for SGD (stochastic gradient descent) and NCA (neighborhood
    components analysis).

## mlpack 1.0.3

_2012-09-16_

  * Remove internal sparse matrix support because Armadillo 3.4.0 now includes
    it.  When using Armadillo versions older than 3.4.0, sparse matrix support
    is not available.

  * NCA (neighborhood components analysis) now support an arbitrary optimizer
    (#245), including stochastic gradient descent (#249).

## mlpack 1.0.2

_2012-08-15_

  * Added density estimation trees, found in src/mlpack/methods/det/.

  * Added non-negative matrix factorization, found in src/mlpack/methods/nmf/.

  * Added experimental cover tree implementation, found in
    src/mlpack/core/tree/cover_tree/ (#157).

  * Better reporting of boost::program_options errors (#225).

  * Fix for timers on Windows (#212, #211).

  * Fix for allknn and allkfn output (#204).

  * Sparse coding dictionary initialization is now a template parameter (#220).

## mlpack 1.0.1

_2012-03-03_

  * Added kernel principal components analysis (kernel PCA), found in
    src/mlpack/methods/kernel_pca/ (#74).

  * Fix for Lovasz-Theta AugLagrangian tests (#182).

  * Fixes for allknn output (#185, #186).

  * Added range search executable (#192).

  * Adapted citations in documentation to BibTeX; no citations in -h output
    (#195).

  * Stop use of 'const char*' and prefer 'std::string' (#176).

  * Support seeds for random numbers (#177).

## mlpack 1.0.0

_2011-12-17_

  * Initial release.  See any resolved tickets numbered less than #196 or
    execute this query:
    http://www.mlpack.org/trac/query?status=closed&milestone=mlpack+1.0.0<|MERGE_RESOLUTION|>--- conflicted
+++ resolved
@@ -48,12 +48,6 @@
 
   * Fix divide-by-zero edge case for LARS (#3701).
 
-<<<<<<< HEAD
-## mlpack 4.3.0
-
-_2023-11-27_
-
-=======
   * Templatize `SparseCoding` and `LocalCoordinateCoding` to allow different
     matrix types (#3709, #3711).
 
@@ -61,9 +55,10 @@
 
   * Move minimum required C++ version from C++14 to C++17 (#3704).
 
-### mlpack 4.3.0
-###### 2023-11-27
->>>>>>> f9c3be20
+## mlpack 4.3.0
+
+_2023-11-27_
+
   * Fix include ordering issue for `LinearRegression` (#3541).
 
   * Fix L1 regularization in case where weight is zero (#3545).
