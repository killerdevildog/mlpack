### mlpack ?.?.?
###### ????-??-??
  * Add `print_training_accuracy` option to LogisticRegression bindings (#3552).

  * Fix `preprocess_split()` call in documentation for `LinearRegression` and
    `AdaBoost` Python classes (#3563).

  * Added `Repeat` ANN layer type (#3565).

  * Remove `round()` implementation for old MSVC compilers (#3570).

  * [R] Added inline plugin to the R bindings to allow for other R packages to
    link to headers (#3626, h/t @cgiachalis).

  * [R] Removed extra gcc-specific options from `Makevars.win`  (#3627, h/t
    @kalibera).

  * [R] Changed roxygen package-level documentation from using `@docType
    package` to `"_PACKAGE"`. (#3636)

  * Fix floating-point accuracy issue for decision trees that sometimes caused
    crashes (#3595).

  * Use templates metaprog to distinguish between a matrix and a cube type
    (#3602), (#3585).

  * Use `MatType` instead of `arma::Mat<eT>`, (#3567), (#3607), (#3608),
    (#3609), (#3568).

  * Generalize matrix operations for armadillo and bandicoot, (#3619), (#3617),
    (#3610), (#3643), (#3600), (#3605), (#3629).

  * Change `arma::conv_to` to `ConvTo` using a local shim for bandicoot support
    (#3614).

  * Fix a bug for the stddev and mean in `RandNormal()` #(3651).

  * Allow PCA to take different matrix types (#3677).

<<<<<<< HEAD
  * Fix usage of precompiled headers; remove cotire (#3635).
=======
  * Fix non-working `verbose` option for R bindings (#3691).
>>>>>>> e4ab99df

### mlpack 4.3.0
###### 2023-11-27
  * Fix include ordering issue for `LinearRegression` (#3541).

  * Fix L1 regularization in case where weight is zero (#3545).

  * Use HTTPS for all auto-downloaded dependencies (#3550).

  * More robust detection of C++17 mode in the MSVC "compiler" (#3555, #3557).

  * Fix setting number of classes correctly in `SoftmaxRegression::Train()`
    (#3553).

  * Adapt `MultiheadAttention` and `LayerNorm` ANN layers to new Layer interface
    (#3547).

  * Fix inconsistent use of the "input" parameter to the Backward method in ANNs
    (#3551).

  * Allow passing weak learner hyperparameters directly to AdaBoost (#3560).

### mlpack 4.2.1
###### 2023-09-05
  * Reinforcement Learning: Gaussian noise (#3515).

  * Reinforcement Learning: Twin Delayed Deep Deterministic
    Policy Gradient (#3512).

  * Reinforcement Learning: Ornstein-Uhlenbeck noise (#3499).

  * Reinforcement Learning: Deep Deterministic Policy Gradient (#3494).

  * Add `ClassProbabilities()` member to `DecisionTree` so that the internal
    details of trees can be more easily inspected (#3511).

  * Bipolar sigmoid activation function added and invertible functions 
    fixed (#3506).

  * Add auto-configured `mlpack/config.hpp` to contain configuration details of
    mlpack that are required at compile time.  STB detection is now done in this
    file with the `MLPACK_HAS_STB` macro (#3519).

  * Fix CRAN package alias for R bindings (#3543).

### mlpack 4.2.0
###### 2023-06-14
  * Adapt C_ReLU, ReLU6, FlexibleReLU layer for new neural network API (#3445).

  * Fix PReLU, add integration test to it (#3473).

  * Fix bug in LogSoftMax derivative (#3469).

  * Add `serialize` method to `GaussianInitialization`,
    `LecunNormalInitialization`,
    `KathirvalavakumarSubavathiInitialization`, `NguyenWidrowInitialization`,
    and `OrthogonalInitialization` (#3483).

  * Allow categorical features to `preprocess_one_hot_encode` (#3487).

  * Install mlpack and cereal headers as part of R package (#3488).

  * Add intercept and normalization support to LARS (#3493).

  * Allow adding two features simultaneously to LARS models (#3493).

  * Adapt FTSwish activation function (#3485).

  * Adapt Hyper-Sinh activation function (#3491).

### mlpack 4.1.0
###### 2023-04-26
  * Adapt HardTanH layer (#3454).

  * Adapt Softmin layer for new neural network API (#3437).

  * Adapt PReLU layer for new neural network API (#3420).

  * Add CF decomposition methods: `QUIC_SVDPolicy` and `BlockKrylovSVDPolicy`
    (#3413, #3404).

  * Update outdated code in tutorials (#3398, #3401).

  * Bugfix for non-square convolution kernels (#3376).

  * Fix a few missing includes in `<mlpack.hpp>` (#3374).

  * Fix DBSCAN handling of non-core points (#3346).

  * Avoid deprecation warnings in Armadillo 11.4.4+ (#3405).

  * Issue runtime error when serialization of neural networks is attempted but
    `MLPACK_ENABLE_ANN_SERIALIZATION` is not defined (#3451).

### mlpack 4.0.1
###### 2022-12-23
  * Fix mapping of categorical data for Julia bindings (#3305).

  * Bugfix: catch all exceptions when running bindings from Julia, instead of
    crashing (#3304).

  * Various Python configuration fixes for Windows and OS X (#3312, #3313,
    #3311, #3309, #3308, #3297, #3302).

  * Optimize and strip compiled Python bindings when possible, resulting in
    significant size minimization (#3310).

  * The `/std:c++17` and `/Zc:__cplusplus` options are now required when using
    Visual Studio (#3318).  Documentation and compile-time checks added.

  * Set `BUILD_TESTS` to `OFF` by default.  If you want to build tests, like
    `mlpack_test`, manually set `BUILD_TESTS` to `ON` in your CMake
    configuration step (#3316).

  * Fix handling of transposed matrix parameters in Python, Julia, R, and Go
    bindings (#3327).

  * Comment out definition of ARMA_NO DEBUG. This allows various Armadillo
    run-time checks such as non-conforming matrices and out-of-bounds
    element access. In turn this helps tracking down bugs and incorrect
    usage (#3322).

### mlpack 4.0.0
###### 2022-10-23
  * Bump C++ standard requirement to C++14 (#3233).

  * Fix `Perceptron` to work with cross-validation framework (#3190).

  * Migrate from boost tests to Catch2 framework (#2523), (#2584).

  * Bump minimum armadillo version from 8.400 to 9.800 (#3043), (#3048).

  * Adding a copy constructor in the Convolution layer (#3067).

  * Replace `boost::spirit` parser by a local efficient implementation (#2942).

  * Disable correctly the autodownloader + fix tests stability (#3076).

  * Replace `boost::any` with `core::v2::any` or `std::any` if available (#3006).

  * Remove old non used Boost headers (#3005).

  * Replace `boost::enable_if` with `std::enable_if` (#2998).

  * Replace `boost::is_same` with `std::is_same` (#2993).

  * Remove invalid option for emsmallen and STB (#2960).

  * Check for armadillo dependencies before downloading armadillo (#2954).

  * Disable the usage of autodownloader by default (#2953).

  * Install dependencies downloaded with the autodownloader (#2952).

  * Download older Boost if the compiler is old (#2940).

  * Add support for embedded systems (#2531).

  * Build mlpack executable statically if the library is statically linked (#2931).

  * Fix cover tree loop bug on embedded arm systems (#2869).

  * Fix a LAPACK bug in `FindArmadillo.cmake` (#2929).

  * Add an autodownloader to get mlpack dependencies (#2927).

  * Remove Coverage files and configurations from CMakeLists (#2866).

  * Added `Multi Label Soft Margin Loss` loss function for neural networks
   (#2345).

  * Added Decision Tree Regressor (#2905). It can be used using the class
    `mlpack::tree::DecisionTreeRegressor`. It is accessible only though C++.

  * Added dict-style inspection of mlpack models in python bindings (#2868).

  * Added Extra Trees Algorithm (#2883). Currently, it can be used using the
    class `mlpack::tree::ExtraTrees`, but only through C++.

  * Add Flatten T Swish activation function (`flatten-t-swish.hpp`)

  * Added warm start feature to Random Forest (#2881); this feature is
    accessible from mlpack's bindings to different languages.

  * Added Pixel Shuffle layer (#2563).

  * Add "check_input_matrices" option to python bindings that checks
    for NaN and inf values in all the input matrices (#2787).

  * Add Adjusted R squared functionality to R2Score::Evaluate (#2624).

  * Disabled all the bindings by default in CMake (#2782).

  * Added an implementation to Stratify Data (#2671).

  * Add `BUILD_DOCS` CMake option to control whether Doxygen documentation is
    built (default ON) (#2730).

  * Add Triplet Margin Loss function (#2762).

  * Add finalizers to Julia binding model types to fix memory handling (#2756).

  * HMM: add functions to calculate likelihood for data stream with/without
    pre-calculated emission probability (#2142).

  * Replace Boost serialization library with Cereal (#2458).

  * Add `PYTHON_INSTALL_PREFIX` CMake option to specify installation root for
    Python bindings (#2797).

  * Removed `boost::visitor` from model classes for `knn`, `kfn`, `cf`,
    `range_search`, `krann`, and `kde` bindings (#2803).

  * Add k-means++ initialization strategy (#2813).

  * `NegativeLogLikelihood<>` now expects classes in the range `0` to
    `numClasses - 1` (#2534).

  * Add `Lambda1()`, `Lambda2()`, `UseCholesky()`, and `Tolerance()` members to
    `LARS` so parameters for training can be modified (#2861).

  * Remove unused `ElemType` template parameter from `DecisionTree` and
    `RandomForest` (#2874).

  * Fix Python binding build when the CMake variable `USE_OPENMP` is set to
    `OFF` (#2884).

  * The `mlpack_test` target is no longer built as part of `make all`.  Use
    `make mlpack_test` to build the tests.

  * Fixes to `HoeffdingTree`: ensure that training still works when empty
    constructor is used (#2964).

  * Fix Julia model serialization bug (#2970).

  * Fix `LoadCSV()` to use pre-populated `DatasetInfo` objects (#2980).

  * Add `probabilities` option to softmax regression binding, to get class
    probabilities for test points (#3001).

  * Fix thread safety issues in mlpack bindings to other languages (#2995).

  * Fix double-free of model pointers in R bindings (#3034).

  * Fix Julia, Python, R, and Go handling of categorical data for
    `decision_tree()` and `hoeffding_tree()` (#2971).

  * Depend on `pkgbuild` for R bindings (#3081).

  * Replaced Numpy deprecated code in Python bindings (#3126).

### mlpack 3.4.2
###### 2020-10-26
  * Added Mean Absolute Percentage Error.

  * Added Softmin activation function as layer in ann/layer.

  * Fix spurious ARMA_64BIT_WORD compilation warnings on 32-bit systems (#2665).

### mlpack 3.4.1
###### 2020-09-07
  * Fix incorrect parsing of required matrix/model parameters for command-line
    bindings (#2600).

  * Add manual type specification support to `data::Load()` and `data::Save()`
    (#2084, #2135, #2602).

  * Remove use of internal Armadillo functionality (#2596, #2601, #2602).

### mlpack 3.4.0
###### 2020-09-01
  * Issue warnings when metrics produce NaNs in KFoldCV (#2595).

  * Added bindings for _R_ during Google Summer of Code (#2556).

  * Added common striptype function for all bindings (#2556).

  * Refactored common utility function of bindings to bindings/util (#2556).

  * Renamed InformationGain to HoeffdingInformationGain in
    methods/hoeffding_trees/information_gain.hpp (#2556).

  * Added macro for changing stream of printing and warnings/errors (#2556).

  * Added Spatial Dropout layer (#2564).

  * Force CMake to show error when it didn't find Python/modules (#2568).

  * Refactor `ProgramInfo()` to separate out all the different
    information (#2558).

  * Add bindings for one-hot encoding (#2325).

  * Added Soft Actor-Critic to RL methods (#2487).

  * Added Categorical DQN to q_networks (#2454).

  * Added N-step DQN to q_networks (#2461).

  * Add Silhoutte Score metric and Pairwise Distances (#2406).

  * Add Go bindings for some missed models (#2460).

  * Replace boost program_options dependency with CLI11 (#2459).

  * Additional functionality for the ARFF loader (#2486); use case sensitive
    categories (#2516).

  * Add `bayesian_linear_regression` binding for the command-line, Python,
    Julia, and Go.  Also called "Bayesian Ridge", this is equivalent to a
    version of linear regression where the regularization parameter is
    automatically tuned (#2030).

  * Fix defeatist search for spill tree traversals (#2566, #1269).

  * Fix incremental training of logistic regression models (#2560).

  * Change default configuration of `BUILD_PYTHON_BINDINGS` to `OFF` (#2575).

### mlpack 3.3.2
###### 2020-06-18
  * Added Noisy DQN to q_networks (#2446).

  * Add Go bindings (#1884).

  * Added Dueling DQN to q_networks, Noisy linear layer to ann/layer
    and Empty loss to ann/loss_functions (#2414).

  * Storing and adding accessor method for action in q_learning (#2413).

  * Added accessor methods for ANN layers (#2321).

  * Addition of `Elliot` activation function (#2268).

  * Add adaptive max pooling and adaptive mean pooling layers (#2195).

  * Add parameter to avoid shuffling of data in preprocess_split (#2293).

  * Add `MatType` parameter to `LSHSearch`, allowing sparse matrices to be used
    for search (#2395).

  * Documentation fixes to resolve Doxygen warnings and issues (#2400).

  * Add Load and Save of Sparse Matrix (#2344).

  * Add Intersection over Union (IoU) metric for bounding boxes (#2402).

  * Add Non Maximal Supression (NMS) metric for bounding boxes (#2410).

  * Fix `no_intercept` and probability computation for linear SVM bindings
    (#2419).

  * Fix incorrect neighbors for `k > 1` searches in `approx_kfn` binding, for
    the `QDAFN` algorithm (#2448).

  * Fix serialization of kernels with state for FastMKS (#2452).

  * Add `RBF` layer in ann module to make `RBFN` architecture (#2261).

### mlpack 3.3.1
###### 2020-04-29
  * Minor Julia and Python documentation fixes (#2373).

  * Updated terminal state and fixed bugs for Pendulum environment (#2354,
    #2369).

  * Added `EliSH` activation function (#2323).

  * Add L1 Loss function (#2203).

  * Pass CMAKE_CXX_FLAGS (compilation options) correctly to Python build
    (#2367).

  * Expose ensmallen Callbacks for sparseautoencoder (#2198).

  * Bugfix for LARS class causing invalid read (#2374).

  * Add serialization support from Julia; use `mlpack.serialize()` and
    `mlpack.deserialize()` to save and load from `IOBuffer`s.

### mlpack 3.3.0
###### 2020-04-07
  * Added `Normal Distribution` to `ann/dists` (#2382).

  * Templated return type of `Forward function` of loss functions (#2339).

  * Added `R2 Score` regression metric (#2323).

  * Added `poisson negative log likelihood` loss function (#2196).

  * Added `huber` loss function (#2199).

  * Added `mean squared logarithmic error` loss function for neural networks
    (#2210).

  * Added `mean bias loss function` for neural networks (#2210).

  * The DecisionStump class has been marked deprecated; use the `DecisionTree`
    class with `NoRecursion=true` or use `ID3DecisionStump` instead (#2099).

  * Added `probabilities_file` parameter to get the probabilities matrix of
    AdaBoost classifier (#2050).

  * Fix STB header search paths (#2104).

  * Add `DISABLE_DOWNLOADS` CMake configuration option (#2104).

  * Add padding layer in TransposedConvolutionLayer (#2082).

  * Fix pkgconfig generation on non-Linux systems (#2101).

  * Use log-space to represent HMM initial state and transition probabilities
    (#2081).

  * Add functions to access parameters of `Convolution` and `AtrousConvolution`
    layers (#1985).

  * Add Compute Error function in lars regression and changing Train function to
    return computed error (#2139).

  * Add Julia bindings (#1949).  Build settings can be controlled with the
    `BUILD_JULIA_BINDINGS=(ON/OFF)` and `JULIA_EXECUTABLE=/path/to/julia` CMake
    parameters.

  * CMake fix for finding STB include directory (#2145).

  * Add bindings for loading and saving images (#2019); `mlpack_image_converter`
    from the command-line, `mlpack.image_converter()` from Python.

  * Add normalization support for CF binding (#2136).

  * Add Mish activation function (#2158).

  * Update `init_rules` in AMF to allow users to merge two initialization
    rules (#2151).

  * Add GELU activation function (#2183).

  * Better error handling of eigendecompositions and Cholesky decompositions
    (#2088, #1840).

  * Add LiSHT activation function (#2182).

  * Add Valid and Same Padding for Transposed Convolution layer (#2163).

  * Add CELU activation function (#2191)

  * Add Log-Hyperbolic-Cosine Loss function (#2207).

  * Change neural network types to avoid unnecessary use of rvalue references
    (#2259).

  * Bump minimum Boost version to 1.58 (#2305).

  * Refactor STB support so `HAS_STB` macro is not needed when compiling against
    mlpack (#2312).

  * Add Hard Shrink Activation Function (#2186).

  * Add Soft Shrink Activation Function (#2174).

  * Add Hinge Embedding Loss Function (#2229).

  * Add Cosine Embedding Loss Function (#2209).

  * Add Margin Ranking Loss Function (#2264).

  * Bugfix for incorrect parameter vector sizes in logistic regression and
    softmax regression (#2359).

### mlpack 3.2.2
###### 2019-11-26
  * Add `valid` and `same` padding option in `Convolution` and `Atrous
    Convolution` layer (#1988).

  * Add Model() to the FFN class to access individual layers (#2043).

  * Update documentation for pip and conda installation packages (#2044).

  * Add bindings for linear SVM (#1935); `mlpack_linear_svm` from the
    command-line, `linear_svm()` from Python.

  * Add support to return the layer name as `std::string` (#1987).

  * Speed and memory improvements for the Transposed Convolution layer (#1493).

  * Fix Windows Python build configuration (#1885).

  * Validate md5 of STB library after download (#2087).

  * Add `__version__` to `__init__.py` (#2092).

  * Correctly handle RNN sequences that are shorter than the value of rho (#2102).

### mlpack 3.2.1
###### 2019-10-01
  * Enforce CMake version check for ensmallen (#2032).

  * Fix CMake check for Armadillo version (#2029).

  * Better handling of when STB is not installed (#2033).

  * Fix Naive Bayes classifier computations in high dimensions (#2022).

### mlpack 3.2.0
###### 2019-09-25
  * Fix some potential infinity errors in Naive Bayes Classifier (#2022).

  * Fix occasionally-failing RADICAL test (#1924).

  * Fix gcc 9 OpenMP compilation issue (#1970).

  * Added support for loading and saving of images (#1903).

  * Add Multiple Pole Balancing Environment (#1901, #1951).

  * Added functionality for scaling of data (#1876); see the command-line
    binding `mlpack_preprocess_scale` or Python binding `preprocess_scale()`.

  * Add new parameter `maximum_depth` to decision tree and random forest
    bindings (#1916).

  * Fix prediction output of softmax regression when test set accuracy is
    calculated (#1922).

  * Pendulum environment now checks for termination. All RL environments now
    have an option to terminate after a set number of time steps (no limit
    by default) (#1941).

  * Add support for probabilistic KDE (kernel density estimation) error bounds
    when using the Gaussian kernel (#1934).

  * Fix negative distances for cover tree computation (#1979).

  * Fix cover tree building when all pairwise distances are 0 (#1986).

  * Improve KDE pruning by reclaiming not used error tolerance (#1954, #1984).

  * Optimizations for sparse matrix accesses in z-score normalization for CF
    (#1989).

  * Add `kmeans_max_iterations` option to GMM training binding `gmm_train_main`.

  * Bump minimum Armadillo version to 8.400.0 due to ensmallen dependency
    requirement (#2015).

### mlpack 3.1.1
###### 2019-05-26
  * Fix random forest bug for numerical-only data (#1887).

  * Significant speedups for random forest (#1887).

  * Random forest now has `minimum_gain_split` and `subspace_dim` parameters
    (#1887).

  * Decision tree parameter `print_training_error` deprecated in favor of
    `print_training_accuracy`.

  * `output` option changed to `predictions` for adaboost and perceptron
    binding. Old options are now deprecated and will be preserved until mlpack
    4.0.0 (#1882).

  * Concatenated ReLU layer (#1843).

  * Accelerate NormalizeLabels function using hashing instead of linear search
    (see `src/mlpack/core/data/normalize_labels_impl.hpp`) (#1780).

  * Add `ConfusionMatrix()` function for checking performance of classifiers
    (#1798).

  * Install ensmallen headers when it is downloaded during build (#1900).

### mlpack 3.1.0
###### 2019-04-25
  * Add DiagonalGaussianDistribution and DiagonalGMM classes to speed up the
    diagonal covariance computation and deprecate DiagonalConstraint (#1666).

  * Add kernel density estimation (KDE) implementation with bindings to other
    languages (#1301).

  * Where relevant, all models with a `Train()` method now return a `double`
    value representing the goodness of fit (i.e. final objective value, error,
    etc.) (#1678).

  * Add implementation for linear support vector machine (see
    `src/mlpack/methods/linear_svm`).

  * Change DBSCAN to use PointSelectionPolicy and add OrderedPointSelection (#1625).

  * Residual block support (#1594).

  * Bidirectional RNN (#1626).

  * Dice loss layer (#1674, #1714) and hard sigmoid layer (#1776).

  * `output` option changed to `predictions` and `output_probabilities` to
    `probabilities` for Naive Bayes binding (`mlpack_nbc`/`nbc()`).  Old options
    are now deprecated and will be preserved until mlpack 4.0.0 (#1616).

  * Add support for Diagonal GMMs to HMM code (#1658, #1666).  This can provide
    large speedup when a diagonal GMM is acceptable as an emission probability
    distribution.

  * Python binding improvements: check parameter type (#1717), avoid copying
    Pandas dataframes (#1711), handle Pandas Series objects (#1700).

### mlpack 3.0.4
###### 2018-11-13
  * Bump minimum CMake version to 3.3.2.

  * CMake fixes for Ninja generator by Marc Espie.

### mlpack 3.0.3
###### 2018-07-27
  * Fix Visual Studio compilation issue (#1443).

  * Allow running local_coordinate_coding binding with no initial_dictionary
    parameter when input_model is not specified (#1457).

  * Make use of OpenMP optional via the CMake 'USE_OPENMP' configuration
    variable (#1474).

  * Accelerate FNN training by 20-30% by avoiding redundant calculations
    (#1467).

  * Fix math::RandomSeed() usage in tests (#1462, #1440).

  * Generate better Python setup.py with documentation (#1460).

### mlpack 3.0.2
###### 2018-06-08
  * Documentation generation fixes for Python bindings (#1421).

  * Fix build error for man pages if command-line bindings are not being built
    (#1424).

  * Add 'shuffle' parameter and Shuffle() method to KFoldCV (#1412).  This will
    shuffle the data when the object is constructed, or when Shuffle() is
    called.

  * Added neural network layers: AtrousConvolution (#1390), Embedding (#1401),
    and LayerNorm (layer normalization) (#1389).

  * Add Pendulum environment for reinforcement learning (#1388) and update
    Mountain Car environment (#1394).

### mlpack 3.0.1
###### 2018-05-10
  * Fix intermittently failing tests (#1387).

  * Add big-batch SGD (BBSGD) optimizer in
    src/mlpack/core/optimizers/bigbatch_sgd/ (#1131).

  * Fix simple compiler warnings (#1380, #1373).

  * Simplify NeighborSearch constructor and Train() overloads (#1378).

  * Add warning for OpenMP setting differences (#1358/#1382).  When mlpack is
    compiled with OpenMP but another application is not (or vice versa), a
    compilation warning will now be issued.

  * Restructured loss functions in src/mlpack/methods/ann/ (#1365).

  * Add environments for reinforcement learning tests (#1368, #1370, #1329).

  * Allow single outputs for multiple timestep inputs for recurrent neural
    networks (#1348).

  * Add He and LeCun normal initializations for neural networks (#1342).
    Neural networks: add He and LeCun normal initializations (#1342), add FReLU
    and SELU activation functions (#1346, #1341), add alpha-dropout (#1349).

### mlpack 3.0.0
###### 2018-03-30
  * Speed and memory improvements for DBSCAN.  --single_mode can now be used for
    situations where previously RAM usage was too high.

  * Bump minimum required version of Armadillo to 6.500.0.

  * Add automatically generated Python bindings.  These have the same interface
    as the command-line programs.

  * Add deep learning infrastructure in src/mlpack/methods/ann/.

  * Add reinforcement learning infrastructure in
    src/mlpack/methods/reinforcement_learning/.

  * Add optimizers: AdaGrad, CMAES, CNE, FrankeWolfe, GradientDescent,
    GridSearch, IQN, Katyusha, LineSearch, ParallelSGD, SARAH, SCD, SGDR,
    SMORMS3, SPALeRA, SVRG.

  * Add hyperparameter tuning infrastructure and cross-validation infrastructure
    in src/mlpack/core/cv/ and src/mlpack/core/hpt/.

  * Fix bug in mean shift.

  * Add random forests (see src/mlpack/methods/random_forest).

  * Numerous other bugfixes and testing improvements.

  * Add randomized Krylov SVD and Block Krylov SVD.

### mlpack 2.2.5
###### 2017-08-25
  * Compilation fix for some systems (#1082).

  * Fix PARAM_INT_OUT() (#1100).

### mlpack 2.2.4
###### 2017-07-18
  * Speed and memory improvements for DBSCAN. --single_mode can now be used for
    situations where previously RAM usage was too high.

  * Fix bug in CF causing incorrect recommendations.

### mlpack 2.2.3
###### 2017-05-24
  * Bug fix for --predictions_file in mlpack_decision_tree program.

### mlpack 2.2.2
###### 2017-05-04
  * Install backwards-compatibility mlpack_allknn and mlpack_allkfn programs;
    note they are deprecated and will be removed in mlpack 3.0.0 (#992).

  * Fix RStarTree bug that surfaced on OS X only (#964).

  * Small fixes for MiniBatchSGD and SGD and tests.

### mlpack 2.2.1
###### 2017-04-13
  * Compilation fix for mlpack_nca and mlpack_test on older Armadillo versions
    (#984).

### mlpack 2.2.0
###### 2017-03-21
  * Bugfix for mlpack_knn program (#816).

  * Add decision tree implementation in methods/decision_tree/.  This is very
    similar to a C4.5 tree learner.

  * Add DBSCAN implementation in methods/dbscan/.

  * Add support for multidimensional discrete distributions (#810, #830).

  * Better output for Log::Debug/Log::Info/Log::Warn/Log::Fatal for Armadillo
    objects (#895, #928).

  * Refactor categorical CSV loading with boost::spirit for faster loading
    (#681).

### mlpack 2.1.1
###### 2016-12-22
  * HMMs now use random initialization; this should fix some convergence issues
    (#828).

  * HMMs now initialize emissions according to the distribution of observations
    (#833).

  * Minor fix for formatted output (#814).

  * Fix DecisionStump to properly work with any input type.

### mlpack 2.1.0
###### 2016-10-31
  * Fixed CoverTree to properly handle single-point datasets.

  * Fixed a bug in CosineTree (and thus QUIC-SVD) that caused split failures for
    some datasets (#717).

  * Added mlpack_preprocess_describe program, which can be used to print
    statistics on a given dataset (#742).

  * Fix prioritized recursion for k-furthest-neighbor search (mlpack_kfn and the
    KFN class), leading to orders-of-magnitude speedups in some cases.

  * Bump minimum required version of Armadillo to 4.200.0.

  * Added simple Gradient Descent optimizer, found in
    src/mlpack/core/optimizers/gradient_descent/ (#792).

  * Added approximate furthest neighbor search algorithms QDAFN and
    DrusillaSelect in src/mlpack/methods/approx_kfn/, with command-line program
    mlpack_approx_kfn.

### mlpack 2.0.3
###### 2016-07-21
  * Added multiprobe LSH (#691).  The parameter 'T' to LSHSearch::Search() can
    now be used to control the number of extra bins that are probed, as can the
    -T (--num_probes) option to mlpack_lsh.

  * Added the Hilbert R tree to src/mlpack/core/tree/rectangle_tree/ (#664).  It
    can be used as the typedef HilbertRTree, and it is now an option in the
    mlpack_knn, mlpack_kfn, mlpack_range_search, and mlpack_krann command-line
    programs.

  * Added the mlpack_preprocess_split and mlpack_preprocess_binarize programs,
    which can be used for preprocessing code (#650, #666).

  * Added OpenMP support to LSHSearch and mlpack_lsh (#700).

### mlpack 2.0.2
###### 2016-06-20
  * Added the function LSHSearch::Projections(), which returns an arma::cube
    with each projection table in a slice (#663).  Instead of Projection(i), you
    should now use Projections().slice(i).

  * A new constructor has been added to LSHSearch that creates objects using
    projection tables provided in an arma::cube (#663).

  * Handle zero-variance dimensions in DET (#515).

  * Add MiniBatchSGD optimizer (src/mlpack/core/optimizers/minibatch_sgd/) and
    allow its use in mlpack_logistic_regression and mlpack_nca programs.

  * Add better backtrace support from Grzegorz Krajewski for Log::Fatal messages
    when compiled with debugging and profiling symbols.  This requires libbfd
    and libdl to be present during compilation.

  * CosineTree test fix from Mikhail Lozhnikov (#358).

  * Fixed HMM initial state estimation (#600).

  * Changed versioning macros __MLPACK_VERSION_MAJOR, __MLPACK_VERSION_MINOR,
    and __MLPACK_VERSION_PATCH to MLPACK_VERSION_MAJOR, MLPACK_VERSION_MINOR,
    and MLPACK_VERSION_PATCH.  The old names will remain in place until
    mlpack 3.0.0.

  * Renamed mlpack_allknn, mlpack_allkfn, and mlpack_allkrann to mlpack_knn,
    mlpack_kfn, and mlpack_krann.  The mlpack_allknn, mlpack_allkfn, and
    mlpack_allkrann programs will remain as copies until mlpack 3.0.0.

  * Add --random_initialization option to mlpack_hmm_train, for use when no
    labels are provided.

  * Add --kill_empty_clusters option to mlpack_kmeans and KillEmptyClusters
    policy for the KMeans class (#595, #596).

### mlpack 2.0.1
###### 2016-02-04
  * Fix CMake to properly detect when MKL is being used with Armadillo.

  * Minor parameter handling fixes to mlpack_logistic_regression (#504, #505).

  * Properly install arma_config.hpp.

  * Memory handling fixes for Hoeffding tree code.

  * Add functions that allow changing training-time parameters to HoeffdingTree
    class.

  * Fix infinite loop in sparse coding test.

  * Documentation spelling fixes (#501).

  * Properly handle covariances for Gaussians with large condition number
    (#496), preventing GMMs from filling with NaNs during training (and also
    HMMs that use GMMs).

  * CMake fixes for finding LAPACK and BLAS as Armadillo dependencies when ATLAS
    is used.

  * CMake fix for projects using mlpack's CMake configuration from elsewhere
    (#512).

### mlpack 2.0.0
###### 2015-12-24
  * Removed overclustering support from k-means because it is not well-tested,
    may be buggy, and is (I think) unused.  If this was support you were using,
    open a bug or get in touch with us; it would not be hard for us to
    reimplement it.

  * Refactored KMeans to allow different types of Lloyd iterations.

  * Added implementations of k-means: Elkan's algorithm, Hamerly's algorithm,
    Pelleg-Moore's algorithm, and the DTNN (dual-tree nearest neighbor)
    algorithm.

  * Significant acceleration of LRSDP via the use of accu(a % b) instead of
    trace(a * b).

  * Added MatrixCompletion class (matrix_completion), which performs nuclear
    norm minimization to fill unknown values of an input matrix.

  * No more dependence on Boost.Random; now we use C++11 STL random support.

  * Add softmax regression, contributed by Siddharth Agrawal and QiaoAn Chen.

  * Changed NeighborSearch, RangeSearch, FastMKS, LSH, and RASearch API; these
    classes now take the query sets in the Search() method, instead of in the
    constructor.

  * Use OpenMP, if available.  For now OpenMP support is only available in the
    DET training code.

  * Add support for predicting new test point values to LARS and the
    command-line 'lars' program.

  * Add serialization support for Perceptron and LogisticRegression.

  * Refactor SoftmaxRegression to predict into an arma::Row<size_t> object, and
    add a softmax_regression program.

  * Refactor LSH to allow loading and saving of models.

  * ToString() is removed entirely (#487).

  * Add --input_model_file and --output_model_file options to appropriate
    machine learning algorithms.

  * Rename all executables to start with an "mlpack" prefix (#229).

  * Add HoeffdingTree and mlpack_hoeffding_tree, an implementation of the
    streaming decision tree methodology from Domingos and Hulten in 2000.

### mlpack 1.0.12
###### 2015-01-07
  * Switch to 3-clause BSD license (from LGPL).

### mlpack 1.0.11
###### 2014-12-11
  * Proper handling of dimension calculation in PCA.

  * Load parameter vectors properly for LinearRegression models.

  * Linker fixes for AugLagrangian specializations under Visual Studio.

  * Add support for observation weights to LinearRegression.

  * MahalanobisDistance<> now takes the root of the distance by default and
    therefore satisfies the triangle inequality (TakeRoot now defaults to true).

  * Better handling of optional Armadillo HDF5 dependency.

  * Fixes for numerous intermittent test failures.

  * math::RandomSeed() now sets the random seed for recent (>=3.930) Armadillo
    versions.

  * Handle Newton method convergence better for
    SparseCoding::OptimizeDictionary() and make maximum iterations a parameter.

  * Known bug: CosineTree construction may fail in some cases on i386 systems
    (#358).

### mlpack 1.0.10
###### 2014-08-29
  * Bugfix for NeighborSearch regression which caused very slow allknn/allkfn.
    Speeds are now restored to approximately 1.0.8 speeds, with significant
    improvement for the cover tree (#347).

  * Detect dependencies correctly when ARMA_USE_WRAPPER is not being defined
    (i.e., libarmadillo.so does not exist).

  * Bugfix for compilation under Visual Studio (#348).

### mlpack 1.0.9
###### 2014-07-28
  * GMM initialization is now safer and provides a working GMM when constructed
    with only the dimensionality and number of Gaussians (#301).

  * Check for division by 0 in Forward-Backward Algorithm in HMMs (#301).

  * Fix MaxVarianceNewCluster (used when re-initializing clusters for k-means)
    (#301).

  * Fixed implementation of Viterbi algorithm in HMM::Predict() (#303).

  * Significant speedups for dual-tree algorithms using the cover tree (#235,
    #314) including a faster implementation of FastMKS.

  * Fix for LRSDP optimizer so that it compiles and can be used (#312).

  * CF (collaborative filtering) now expects users and items to be zero-indexed,
    not one-indexed (#311).

  * CF::GetRecommendations() API change: now requires the number of
    recommendations as the first parameter.  The number of users in the local
    neighborhood should be specified with CF::NumUsersForSimilarity().

  * Removed incorrect PeriodicHRectBound (#58).

  * Refactor LRSDP into LRSDP class and standalone function to be optimized
    (#305).

  * Fix for centering in kernel PCA (#337).

  * Added simulated annealing (SA) optimizer, contributed by Zhihao Lou.

  * HMMs now support initial state probabilities; these can be set in the
    constructor, trained, or set manually with HMM::Initial() (#302).

  * Added Nyström method for kernel matrix approximation by Marcus Edel.

  * Kernel PCA now supports using Nyström method for approximation.

  * Ball trees now work with dual-tree algorithms, via the BallBound<> bound
    structure (#307); fixed by Yash Vadalia.

  * The NMF class is now AMF<>, and supports far more types of factorizations,
    by Sumedh Ghaisas.

  * A QUIC-SVD implementation has returned, written by Siddharth Agrawal and
    based on older code from Mudit Gupta.

  * Added perceptron and decision stump by Udit Saxena (these are weak learners
    for an eventual AdaBoost class).

  * Sparse autoencoder added by Siddharth Agrawal.

### mlpack 1.0.8
###### 2014-01-06
  * Memory leak in NeighborSearch index-mapping code fixed (#298).

  * GMMs can be trained using the existing model as a starting point by
    specifying an additional boolean parameter to GMM::Estimate() (#296).

  * Logistic regression implementation added in methods/logistic_regression (see
    also #293).

  * L-BFGS optimizer now returns its function via Function().

  * Version information is now obtainable via mlpack::util::GetVersion() or the
    __MLPACK_VERSION_MAJOR, __MLPACK_VERSION_MINOR, and  __MLPACK_VERSION_PATCH
    macros (#297).

  * Fix typos in allkfn and allkrann output.

### mlpack 1.0.7
###### 2013-10-04
  * Cover tree support for range search (range_search), rank-approximate nearest
    neighbors (allkrann), minimum spanning tree calculation (emst), and FastMKS
    (fastmks).

  * Dual-tree FastMKS implementation added and tested.

  * Added collaborative filtering package (cf) that can provide recommendations
    when given users and items.

  * Fix for correctness of Kernel PCA (kernel_pca) (#270).

  * Speedups for PCA and Kernel PCA (#198).

  * Fix for correctness of Neighborhood Components Analysis (NCA) (#279).

  * Minor speedups for dual-tree algorithms.

  * Fix for Naive Bayes Classifier (nbc) (#269).

  * Added a ridge regression option to LinearRegression (linear_regression)
    (#286).

  * Gaussian Mixture Models (gmm::GMM<>) now support arbitrary covariance matrix
    constraints (#283).

  * MVU (mvu) removed because it is known to not work (#183).

  * Minor updates and fixes for kernels (in mlpack::kernel).

### mlpack 1.0.6
###### 2013-06-13
  * Minor bugfix so that FastMKS gets built.

### mlpack 1.0.5
###### 2013-05-01
  * Speedups of cover tree traversers (#235).

  * Addition of rank-approximate nearest neighbors (RANN), found in
    src/mlpack/methods/rann/.

  * Addition of fast exact max-kernel search (FastMKS), found in
    src/mlpack/methods/fastmks/.

  * Fix for EM covariance estimation; this should improve GMM training time.

  * More parameters for GMM estimation.

  * Force GMM and GaussianDistribution covariance matrices to be positive
    definite, so that training converges much more often.

  * Add parameter for the tolerance of the Baum-Welch algorithm for HMM
    training.

  * Fix for compilation with clang compiler.

  * Fix for k-furthest-neighbor-search.

### mlpack 1.0.4
###### 2013-02-08
  * Force minimum Armadillo version to 2.4.2.

  * Better output of class types to streams; a class with a ToString() method
    implemented can be sent to a stream with operator<<.

  * Change return type of GMM::Estimate() to double (#257).

  * Style fixes for k-means and RADICAL.

  * Handle size_t support correctly with Armadillo 3.6.2 (#258).

  * Add locality-sensitive hashing (LSH), found in src/mlpack/methods/lsh/.

  * Better tests for SGD (stochastic gradient descent) and NCA (neighborhood
    components analysis).

### mlpack 1.0.3
###### 2012-09-16

  * Remove internal sparse matrix support because Armadillo 3.4.0 now includes
    it.  When using Armadillo versions older than 3.4.0, sparse matrix support
    is not available.

  * NCA (neighborhood components analysis) now support an arbitrary optimizer
    (#245), including stochastic gradient descent (#249).

### mlpack 1.0.2
###### 2012-08-15
  * Added density estimation trees, found in src/mlpack/methods/det/.

  * Added non-negative matrix factorization, found in src/mlpack/methods/nmf/.

  * Added experimental cover tree implementation, found in
    src/mlpack/core/tree/cover_tree/ (#157).

  * Better reporting of boost::program_options errors (#225).

  * Fix for timers on Windows (#212, #211).

  * Fix for allknn and allkfn output (#204).

  * Sparse coding dictionary initialization is now a template parameter (#220).

### mlpack 1.0.1
###### 2012-03-03
  * Added kernel principal components analysis (kernel PCA), found in
    src/mlpack/methods/kernel_pca/ (#74).

  * Fix for Lovasz-Theta AugLagrangian tests (#182).

  * Fixes for allknn output (#185, #186).

  * Added range search executable (#192).

  * Adapted citations in documentation to BibTeX; no citations in -h output
    (#195).

  * Stop use of 'const char*' and prefer 'std::string' (#176).

  * Support seeds for random numbers (#177).

### mlpack 1.0.0
###### 2011-12-17
  * Initial release.  See any resolved tickets numbered less than #196 or
    execute this query:
    http://www.mlpack.org/trac/query?status=closed&milestone=mlpack+1.0.0<|MERGE_RESOLUTION|>--- conflicted
+++ resolved
@@ -37,11 +37,9 @@
 
   * Allow PCA to take different matrix types (#3677).
 
-<<<<<<< HEAD
   * Fix usage of precompiled headers; remove cotire (#3635).
-=======
+
   * Fix non-working `verbose` option for R bindings (#3691).
->>>>>>> e4ab99df
 
 ### mlpack 4.3.0
 ###### 2023-11-27
