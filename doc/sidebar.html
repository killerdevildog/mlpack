<!--
sidebar.html

This file defines the documentation sidebar.  If you are adding a new
documentation file, be sure to add the link here in the right section.

This is in pure HTML due to the kramdown parser not being able to read bulleted
lists with details.

All relative links should be prefixed with "LINKROOT".  These will be replaced
when the sidebar is built for each page.
-->

<div id="sidebar">
<ul>
  <li>
  <details open="true"> <!-- default open for non-binding pages -->
    <summary>
      <a href="LINKROOTindex.html" class="textlink"><b>C++ API Documentation</b></a>
    </summary>

    <ul>
      <!-- General "getting started" documentation -->
      <li>
        <a href="LINKROOTquickstart/cpp.html">Quickstart</a>
      </li>
      <li>
        <a href="LINKROOTuser/matrices.html">Matrices and data</a>
      </li>
      <li>
        <a href="LINKROOTuser/load_save.html">Loading and saving</a>
      </li>
      <li class="bottom-space">
        <a href="LINKROOTcitation.html">Citation</a>
      </li>

      <!-- Documentation for library core functions -->
      <li>
        <details>
          <summary>
            <a href="LINKROOTuser/core.html">
              Core functionality
            </a>
          </summary>
          <ul>
            <li>
              <a href="LINKROOTuser/core/math.html">
                Core math utilities
              </a>
            </li>
            <li>
              <a href="LINKROOTuser/core/distances.html">
                Distances
              </a>
            </li>
            <li>
              <a href="LINKROOTuser/core/distributions.html">
                Distributions
              </a>
            </li>
            <li>
              <a href="LINKROOTuser/core/kernels.html">
                Kernels
              </a>
            </li>
          </ul>
        </details>
      </li>

      <!-- Trees -->
      <li>
        <details>
          <summary>
            <a href="LINKROOTuser/core/trees.html">
              Trees
            </a>
          </summary>
          <ul>
            <li>
              <a href="LINKROOTuser/core/trees/kdtree.html">
                <code>KDTree</code>
              </a>
            </li>
            <li>
<<<<<<< HEAD
              <a href="LINKROOTuser/core/trees/mean_split_ball_tree.html">
                <code>MeanSplitBallTree</code>
=======
              <a href="LINKROOTuser/core/trees/mean_split_kdtree.html">
                <code>MeanSplitKDTree</code>
>>>>>>> 18c309b8
              </a>
            </li>
            <li>
              <a href="LINKROOTuser/core/trees/binary_space_tree.html">
                <code>BinarySpaceTree</code>
              </a>
            </li>
          </ul>
        </details>
      </li>

      <!-- Classification algorithms -->
      <li>
        <details>
          <summary>
            <a href="LINKROOTindex.html#classification-algorithms">
              Classification
            </a>
          </summary>
          <ul>
            <li>
              <a href="LINKROOTuser/methods/adaboost.html">
                <code>AdaBoost</code>
              </a>
            </li>
            <li>
              <a href="LINKROOTuser/methods/decision_tree.html">
                <code>DecisionTree</code>
              </a>
            </li>
            <li>
              <a href="LINKROOTuser/methods/hoeffding_tree.html">
                <code>HoeffdingTree</code>
              </a>
            </li>
            <li>
              <a href="LINKROOTuser/methods/linear_svm.html">
                <code>LinearSVM</code>
              </a>
            </li>
            <li>
              <a href="LINKROOTuser/methods/logistic_regression.html">
                <code>LogisticRegression</code>
              </a>
            </li>
            <li>
              <a href="LINKROOTuser/methods/naive_bayes_classifier.html">
                <code>NaiveBayesClassifier</code>
              </a>
            </li>
            <li>
              <a href="LINKROOTuser/methods/perceptron.html">
                <code>Perceptron</code>
              </a>
            </li>
            <li>
              <a href="LINKROOTuser/methods/random_forest.html">
                <code>RandomForest</code>
              </a>
            </li>
            <li>
              <a href="LINKROOTuser/methods/softmax_regression.html">
                <code>SoftmaxRegression</code>
              </a>
            </li>
          </ul>
        </details>
      </li>

      <!-- Regression algorithms -->
      <li>
        <details>
          <summary>
            <a href="LINKROOTindex.html#regression-algorithms">
              Regression
            </a>
          </summary>
          <ul>
            <li>
              <a href="LINKROOTuser/methods/bayesian_linear_regression.html">
                <code>BayesianLinearRegression</code>
              </a>
            </li>
            <li>
              <a href="LINKROOTuser/methods/decision_tree_regressor.html">
                <code>DecisionTreeRegressor</code>
              </a>
            </li>
            <li>
              <a href="LINKROOTuser/methods/lars.html">
                <code>LARS</code>
              </a>
            </li>
            <li>
              <a href="LINKROOTuser/methods/linear_regression.html">
                <code>LinearRegression</code>
              </a>
            </li>
          </ul>
        </details>
      </li>

      <!-- Clustering algorithms -->
      <li>
        <details>
          <summary>
            <a href="LINKROOTindex.html#clustering-algorithms">
              Clustering
            </a>
          </summary>
          <ul>
            <li>
              <a href="LINKROOTuser/methods/mean_shift.html">
                <code>MeanShift</code>
              </a>
            </li>
          </ul>
        </details>
      </li>

      <!-- Geometric algorithms -->
      <li>
        <a href="LINKROOTindex.html#geometric-algorithms">
          Geometry
        </a>
      </li>

      <!-- Preprocessing utilities -->
      <li>
        <a href="LINKROOTindex.html#preprocessing-utilities">
          Preprocessing
        </a>
      </li>

      <!-- Transformations -->
      <li>
        <details>
          <summary>
            <a href="LINKROOTindex.html#transformations">
              Transformations
            </a>
          </summary>
          <ul>
            <li>
              <a href="LINKROOTuser/methods/amf.html">
                <code>AMF</code>
              </a>
            </li>
            <li>
              <a href="LINKROOTuser/methods/local_coordinate_coding.html">
                <code>LocalCoordinateCoding</code>
              </a>
            </li>
            <li>
              <a href="LINKROOTuser/methods/lmnn.html">
                <code>LMNN</code>
              </a>
            </li>
            <li>
              <a href="LINKROOTuser/methods/nca.html">
                <code>NCA</code>
              </a>
            </li>
            <li>
              <a href="LINKROOTuser/methods/nmf.html">
                <code>NMF</code>
              </a>
            </li>
            <li>
              <a href="LINKROOTuser/methods/pca.html">
                <code>PCA</code>
              </a>
            </li>
            <li>
              <a href="LINKROOTuser/methods/radical.html">
                <code>RADICAL</code>
              </a>
            </li>
            <li>
              <a href="LINKROOTuser/methods/sparse_coding.html">
                <code>SparseCoding</code>
              </a>
            </li>
          </ul>
        </details>
      </li>

      <!-- Modeling utilities -->
      <li class="bottom-space">
        <details>
          <summary>
            <a href="LINKROOTindex.html#modeling-utilities">
              Modeling
            </a>
          </summary>
          <ul>
            <li>
              <a href="LINKROOTuser/cv.html">
                Cross-validation
              </a>
            </li>
            <li>
              <a href="LINKROOTuser/hpt.html">
                Hyperparameter tuning
              </a>
            </li>
          </ul>
        </details>
      </li>
      
      <li>
        <a href="LINKROOTindex.html#mlpack-on-embedded-systems">
          Embedded Applications
        </a>
      </li>

      <li>
        <a href="LINKROOTindex.html#examples-and-further-documentation">
          Examples
        </a>
      </li>

      <li>
        <a href="LINKROOTindex.html#developer-documentation">
          Developers
        </a>
      </li>
    </ul>
  </details>
</ul>

<!-- Binding documentation section -->
<ul id="binding_sidebar">
  <li>
  <details> <!-- default closed for non-binding pages -->
    <summary>
      <a href="LINKROOTindex.html#bindings-to-other-languages" class="textlink"><b>Binding API</b></a>
    </summary>

    <ul>
      <li>
        <a href="LINKROOTquickstart/python.html">
          Python quickstart
        </a>
      </li>
      <li class="bottom-space">
        <a href="LINKROOTuser/bindings/python.html">
          Python binding documentation
        </a>
      </li>

      <li>
        <a href="LINKROOTquickstart/julia.html">
          Julia quickstart
        </a>
      </li>
      <li class="bottom-space">
        <a href="LINKROOTuser/bindings/julia.html">
          Julia binding documentation
        </a>
      </li>

      <li>
        <a href="LINKROOTquickstart/r.html">
          R quickstart
        </a>
      </li>
      <li class="bottom-space">
        <a href="LINKROOTuser/bindings/r.html">
          R binding documentation
        </a>
      </li>

      <li>
        <a href="LINKROOTquickstart/cli.html">
          CLI quickstart
        </a>
      </li>
      <li class="bottom-space">
        <a href="LINKROOTuser/bindings/cli.html">
          CLI binding documentation
        </a>
      </li>

      <li>
        <a href="LINKROOTquickstart/go.html">
          Go quickstart
        </a>
      </li>
      <li>
        <a href="LINKROOTuser/bindings/go.html">
          Go binding documentation
        </a>
      </li>
    </ul>
  </details>

  </li>
</ul>

<!-- Page-specific sidebar section will go next, and will close the div. --><|MERGE_RESOLUTION|>--- conflicted
+++ resolved
@@ -82,13 +82,13 @@
               </a>
             </li>
             <li>
-<<<<<<< HEAD
+              <a href="LINKROOTuser/core/trees/mean_split_kdtree.html">
+                <code>MeanSplitKDTree</code>
+              </a>
+            </li>
+            <li>
               <a href="LINKROOTuser/core/trees/mean_split_ball_tree.html">
                 <code>MeanSplitBallTree</code>
-=======
-              <a href="LINKROOTuser/core/trees/mean_split_kdtree.html">
-                <code>MeanSplitKDTree</code>
->>>>>>> 18c309b8
               </a>
             </li>
             <li>
