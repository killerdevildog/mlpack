# `BinarySpaceTree`

The `BinarySpaceTree` class represents a generic multidimensional binary space
partitioning tree.  It is heavily templatized to control splitting behavior and
other behaviors, and is the actual class underlying trees such as the
[`KDTree`](kdtree.md).  In general, the `BinarySpaceTree` class is not meant to
be used directly, and instead one of the numerous variants should be used
instead:

 * [`KDTree`](kdtree.md)
 * [`MeanSplitKDTree`](mean_split_kdtree.md)

---

For users who want to use `BinarySpaceTree` directly or with custom behavior,
the full class is still detailed in the subsections below.  `BinarySpaceTree`
supports the [TreeType API](../../../developer/trees.md#the-treetype-api) and
can be used with mlpack's tree-based algorithms, although using custom behavior
may require a template typedef.

 * [Template parameters](#template-parameters)
 * [Constructors](#constructors)
 * [Basic tree properties](#basic-tree-properties)
 * [Bounding distances with the tree](#bounding-distances-with-the-tree)
 * [`BoundType`](#boundtype) template parameter
 * [`StatisticType`](#statistictype) template parameter
 * [`SplitType`](#splittype) template parameter
 * [Tree traversals](#tree-traversals)
 * [Example usage](#example-usage)

## See also

<!-- TODO: add links to all distance-based algorithms and other trees? -->

 * [`KDTree`](kdtree.md)
 * [`MeanSplitKDTree`](mean_split_kdtree.md)
 * [Binary space partitioning on Wikipedia](https://dl.acm.org/doi/pdf/10.1145/361002.361007)
 * [Tree-Independent Dual-Tree Algorithms (pdf)](https://www.ratml.org/pub/pdf/2013tree.pdf)

## Template parameters

The `BinarySpaceTree` class takes five template parameters.  The first three of
these are required by the
[TreeType API](../../../developer/trees.md#template-parameters-required-by-the-treetype-policy)
(see also
[this more detailed section](../../../developer/trees.md#template-parameters)). The
full signature of the class is:

```
template<typename DistanceType,
         typename StatisticType,
         typename MatType,
         template<typename BoundDistanceType,
                  typename BoundElemType,
                  typename...> class BoundType,
         template<typename SplitBoundType,
                  typename SplitMatType> class SplitType>
class BinarySpaceTree;
```

 * `DistanceType`: the [distance metric](../distances.md) to use for distance
   computations.  By default, this is
   [`EuclideanDistance`](../distances.md#lmetric).

 * `StatisticType`: this holds auxiliary information in each tree node.  By
   default, [`EmptyStatistic`](#emptystatistic) is used, which holds no
   information.
   - See the [`StatisticType`](#statistictype) section for more details.

 * `MatType`: the type of matrix used to represent points.  Must be a type
   matching the [Armadillo API](../../matrices.md).  By default, `arma::mat` is
   used, but other types such as `arma::fmat` or similar will work just fine.

 * `BoundType`: the class defining the bound for each node.  By default,
   [`HRectBound`](#hrectbound) is used.
   - The `BoundType` may place additional restrictions on the `DistanceType`
     parameter; for instance, [`HRectBound`](#hrectbound) requires that
     `DistanceType` be [`LMetric`](../distances.md#lmetric).
   - See the [`BoundType`](#boundtype) section for more details.

 * `SplitType`: the class defining how an individual `BinarySpaceTree` node
   should be split.  By default, [`MidpointSplit`](#midpointsplit) is used.
   - See the [`SplitType`](#splittype) section for more details.

Note that the TreeType API requires trees to have only three template
parameters.  In order to use a `BinarySpaceTree` with its five template
parameters with an mlpack algorithm that needs a TreeType, it is easiest to
define a template typedef:

```
template<typename DistanceType, typename StatisticType, typename MatType>
using CustomTree = BinarySpaceTree<DistanceType, StatisticType, MatType,
    CustomBoundType, CustomSplitType>
```

Here, `CustomBoundType` and `CustomSplitType` are the desired bound and split
strategy.  This is the way that all `BinarySpaceTree` variants (such as
[`KDTree`](kdtree.md)) are defined.

## Constructors

`BinarySpaceTree`s are efficiently constructed by permuting points in a dataset
in a quicksort-like algorithm.  However, this means that the ordering of points
in the tree's dataset (accessed with `node.Dataset()`) after construction may be
different.

---

 * `node = BinarySpaceTree(data, maxLeafSize=20)`
 * `node = BinarySpaceTree(data, oldFromNew, maxLeafSize=20)`
 * `node = BinarySpaceTree(data, oldFromNew, newFromOld, maxLeafSize=20)`
   - Construct a `BinarySpaceTree` on the given `data`, using `maxLeafSize` as
     the maximum number of points held in a leaf.
   - Default template parameters are used, meaning that this tree will be a
     [`KDTree`](kdtree.md).
   - By default, `data` is copied.  Avoid a copy by using `std::move()` (e.g.
     `std::move(data)`); when doing this, `data` will be set to an empty matrix.
   - Optionally, construct mappings from old points to new points.  `oldFromNew`
     and `newFromOld` will have length `data.n_cols`, and:
     * `oldFromNew[i]` indicates that point `i` in the tree's dataset was
       originally point `oldFromNew[i]` in `data`; that is,
       `node.Dataset().col(i)` is the point `data.col(oldFromNew[i])`.
     * `newFromOld[i]` indicates that point `i` in `data` is now point
       `newFromOld[i]` in the tree's dataset; that is,
       `node.Dataset().col(newFromOld[i])` is the point `data.col(i)`.

---

 * `node = BinarySpaceTree<DistanceType, StatisticType, MatType, BoundType, SplitType>(data, maxLeafSize=20)`
 * `node = BinarySpaceTree<DistanceType, StatisticType, MatType, BoundType, SplitType>(data, oldFromNew, maxLeafSize=20)`
 * `node = BinarySpaceTree<DistanceType, StatisticType, MatType, BoundType, SplitType>(data, oldFromNew, newFromOld, maxLeafSize=20)`
   - Construct a `BinarySpaceTree` on the given `data`, using custom template
     parameters to control the behavior of the tree, using `maxLeafSize` as the
     maximum number of points held in a leaf.
   - By default, `data` is copied.  Avoid a copy by using `std::move()` (e.g.
     `std::move(data)`); when doing this, `data` will be set to an empty matrix.
   - Optionally, construct mappings from old points to new points.  `oldFromNew`
     and `newFromOld` will have length `data.n_cols`, and:
     * `oldFromNew[i]` indicates that point `i` in the tree's dataset was
       originally point `oldFromNew[i]` in `data`; that is,
       `node.Dataset().col(i)` is the point `data.col(oldFromNew[i])`.
     * `newFromOld[i]` indicates that point `i` in `data` is now point
       `newFromOld[i]` in the tree's dataset; that is,
       `node.Dataset().col(newFromOld[i])` is the point `data.col(i)`.

---

 * `node = BinarySpaceTree()`
   - Construct an empty `BinarySpaceTree` with no children, no points, and
     default template parameters.

---

***Notes:***

 - The name `node` is used here for `BinarySpaceTree` objects instead of `tree`,
   because each `BinarySpaceTree` object is a single node in the tree.  The
   constructor returns the node that is the root of the tree.

 - Inserting individual points or removing individual points from a
   `BinarySpaceTree` is not supported, because this generally results in a tree
   with very loose bounding boxes.  It is better to simply build a new
   `BinarySpaceTree` on the modified dataset.  For trees that support individual
   insertion and deletions, see the `RectangleTree` class and all its variants
   (e.g. `RTree`, `RStarTree`, etc.).

 - See also the
   [developer documentation on tree constructors](../../../developer/trees.md#constructors-and-destructors).

<!-- TODO: add links to RectangleTree above when it is documented -->

---

### Constructor parameters:

| **name** | **type** | **description** | **default** |
|----------|----------|-----------------|-------------|
| `data` | [`MatType`](../../matrices.md) | [Column-major](../../matrices.md#representing-data-in-mlpack) matrix to build the tree on.  Pass with `std::move(data)` to avoid copying the matrix. | _(N/A)_ |
| `maxLeafSize` | `size_t` | Maximum number of points to store in each leaf. | `20` |
| `oldFromNew` | `std::vector<size_t>` | Mappings from points in `node.Dataset()` to points in `data`. | _(N/A)_ |
| `newFromOld` | `std::vector<size_t>` | Mappings from points in `data` to points in `node.Dataset()`. | _(N/A)_ |

## Basic tree properties

Once a `BinarySpaceTree` object is constructed, various properties of the tree
can be accessed or inspected.  Many of these functions are required by the
[TreeType API](../../../developer/trees.md#the-treetype-api).

### Navigating the tree

 * `node.NumChildren()` returns the number of children in `node`.  This is
   either `2` if `node` has children, or `0` if `node` is a leaf.

 * `node.IsLeaf()` returns a `bool` indicating whether or not `node` is a leaf.

 * `node.Child(i)` returns a `BinarySpaceTree&` that is the `i`th child.
   - `i` must be `0` or `1`.
   - This function should only be called if `node.NumChildren()` is not `0`
     (e.g. if `node` is not a leaf).  Note that this returns a valid
     `BinarySpaceTree&` that can itself be used just like the root node of the
     tree!
   - `node.Left()` and `node.Right()` are convenience functions specific to
     `BinarySpaceTree` that will return `BinarySpaceTree*` (pointers) to the
     left and right children, respectively, or `NULL` if `node` has no children.

 * `node.Parent()` will return a `BinarySpaceTree*` that points to the parent of
   `node`, or `NULL` if `node` is the root of the `BinarySpaceTree`.

---

### Accessing members of a tree

 * `node.Bound()` will return a `BoundType&` object that represents the
   hyperrectangle bounding box of `node`.  This is the smallest hyperrectangle
   that encloses all the descendant points of `node`.

 * `node.Stat()` will return a `StatisticType&` holding the statistics of the
   node that were computed during tree construction.

 * `node.Distance()` will return a `DistanceType&`.

See also the
[developer documentation](../../../developer/trees.md#basic-tree-functionality)
for basic tree functionality in mlpack.

---

### Accessing data held in a tree

 * `node.Dataset()` will return a `const MatType&` that is the dataset the
   tree was built on.  Note that this is a permuted version of the `data` matrix
   passed to the constructor.

 * `node.NumPoints()` returns a `size_t` indicating the number of points held
   directly in `node`.
   - If `node` is not a leaf, this will return `0`, as `BinarySpaceTree` only
     holds points directly in its leaves.
   - If `node` is a leaf, then the number of points will be less than or equal
     to the `maxLeafSize` that was specified when the tree was constructed.

 * `node.Point(i)` returns a `size_t` indicating the index of the `i`'th point
   in `node.Dataset()`.
   - `i` must be in the range `[0, node.NumPoints() - 1]` (inclusive).
   - `node` must be a leaf (as non-leaves do not hold any points).
   - The `i`'th point in `node` can then be accessed as
     `node.Dataset().col(node.Point(i))`.
   - In a `BinarySpaceTree`, because of the permutation of points done [during
     construction](#constructors), point indices are contiguous:
     `node.Point(i + j)` is the same as `node.Point(i) + j` for valid `i` and
     `j`.
   - Accessing the actual `i`'th point itself can be done with, e.g.,
     `node.Dataset().col(node.Point(i))`.

 * `node.NumDescendants()` returns a `size_t` indicating the number of points
   held in all descendant leaves of `node`.
   - If `node` is the root of the tree, then `node.NumDescendants()` will be
     equal to `node.Dataset().n_cols`.

 * `node.Descendant(i)` returns a `size_t` indicating the index of the `i`'th
   descendant point in `node.Dataset()`.
   - `i` must be in the range `[0, node.NumDescendants() - 1]` (inclusive).
   - `node` does not need to be a leaf.
   - The `i`'th descendant point in `node` can then be accessed as
     `node.Dataset().col(node.Descendant(i))`.
   - In a `BinarySpaceTree`, because of the permutation of points done [during
     construction](#constructors), point indices are contiguous:
     `node.Descendant(i + j)` is the same as `node.Descendant(i) + j` for valid
     `i` and `j`.
   - Accessing the actual `i`'th descendant itself can be done with, e.g.,
     `node.Dataset().col(node.Descendant(i))`.

 * `node.Begin()` returns a `size_t` indicating the index of the first
   descendant point of `node`.
   - This is equivalent to `node.Descendant(0)`.

 * `node.Count()` returns a `size_t` indicating the number of descendant points    of `node`.
   - This is equivalent to `node.NumDescendants()`.

---

### Accessing computed bound quantities of a tree

The following quantities are cached for each node in a `BinarySpaceTree`, and so
accessing them does not require any computation.  In the documentation below,
`ElemType` is the element type of the given `MatType`; e.g., if `MatType` is
`arma::mat`, then `ElemType` is `double`.

 * `node.FurthestPointDistance()` returns an `ElemType` representing the
   distance between the center of the bound of `node` and the furthest point
   held by `node`.
   - If `node` is not a leaf, this returns 0 (because `node` does not hold any
     points).

 * `node.FurthestDescendantDistance()` returns an `ElemType` representing the
   distance between the center of the bound of `node` and the furthest
   descendant point held by `node`.

 * `node.MinimumBoundDistance()` returns an `ElemType` representing minimum
   possible distance from the center of the node to any edge of its bound.

 * `node.ParentDistance()` returns an `ElemType` representing the distance
   between the center of the bound of `node` and the center of the bound of its
   parent.
   - If `node` is the root of the tree, `0` is returned.

***Note:*** for more details on each bound quantity, see the [developer
documentation](../../../developer/trees.md#complex-tree-functionality-and-bounds)
on bound quantities for trees.

---

### Other functionality

 * `node.Center(center)` computes the center of the bound of `node` and stores
   it in `center`.
   - `center` should be of type `arma::Col<ElemType>&`, where `ElemType` is the
     element type of the specified `MatType`.
   - `center` will be set to have size equivalent to the dimensionality of the
     dataset held by `node`.
   - This is equivalent to calling `node.Bound().Center(center)`.

 * A `BinarySpaceTree` can be serialized with
   [`data::Save()` and `data::Load()`](../../load_save.md#mlpack-objects).

## Bounding distances with the tree

The primary use of trees in mlpack is bounding distances to points or other tree
nodes.  The following functions can be used for these tasks.

 * `node.GetNearestChild(point)`
 * `node.GetFurthestChild(point)`
   - Return a `size_t` indicating the index of the child (`0` for left, `1` for
     right) that is closest to (or furthest from) `point`, with respect
     to the `MinDistance()` (or `MaxDistance()`) function.
   - If there is a tie, `0` (the left child) is returned.
   - If `node` is a leaf, `0` is returned.
   - `point` should be a column vector type of the same type as `MatType`.
     (e.g., if `MatType` is `arma::mat`, then `point` should be an `arma::vec`.)

 * `node.GetNearestChild(other)`
 * `node.GetFurthestChild(other)`
   - Return a `size_t` indicating the index of the child (`0` for left, `1` for
     right) that is closest to (or furthest from) the `BinarySpaceTree` node
     `other`, with respect to the `MinDistance()` (or `MaxDistance()`) function.
   - If there is a tie, `2` (an invalid index) is returned. ***Note that this
     behavior differs from the version above that takes a point.***
   - If `node` is a leaf, `0` is returned.

---

 * `node.MinDistance(point)`
 * `node.MinDistance(other)`
   - Return a `double` indicating the minimum possible distance between `node`
     and `point`, or the `BinarySpaceTree` node `other`.
   - This is equivalent to the minimum possible distance between any point
     contained in the bounding hyperrectangle of `node` and `point`, or between
     any point contained in the bounding hyperrectangle of `node` and any point
     contained in the bounding hyperrectangle of `other`.
   - `point` should be a column vector type of the same type as `MatType`.
     (e.g., if `MatType` is `arma::mat`, then `point` should be an `arma::vec`.)

 * `node.MaxDistance(point)`
 * `node.MaxDistance(other)`
   - Return a `double` indicating the maximum possible distance between `node`
     and `point`, or the `BinarySpaceTree` node `other`.
   - This is equivalent to the maximum possible distance between any point
     contained in the bounding hyperrectangle of `node` and `point`, or between
     any point contained in the bounding hyperrectangle of `node` and any point
     contained in the bounding hyperrectangle of `other`.
   - `point` should be a column vector type of the same type as `MatType`.
     (e.g., if `MatType` is `arma::mat`, then `point` should be an `arma::vec`.)

 * `node.RangeDistance(point)`
 * `node.RangeDistance(other)`
   - Return a [`RangeType<ElemType>`](../math.md#range) whose lower bound is
     `node.MinDistance(point)` or `node.MinDistance(other)`, and whose upper
      bound is `node.MaxDistance(point)` or `node.MaxDistance(other)`.
   - `ElemType` is the element type of `MatType`.
   - `point` should be a column vector type of the same type as `MatType`.
     (e.g., if `MatType` is `arma::mat`, then `point` should be an `arma::vec`.)

## Tree traversals

Like every mlpack tree, the `BinarySpaceTree` class provides a [single-tree and
dual-tree traversal](../../../developer/trees.md#traversals) that can be paired
with a [`RuleType` class](../../../developer/trees.md#rules) to implement a
single-tree or dual-tree algorithm.

 * `BinarySpaceTree::SingleTreeTraverser`
   - Implements a depth-first single-tree traverser.

 * `BinarySpaceTree::DualTreeTraverser`
   - Implements a dual-depth-first dual-tree traverser.

In addition to those two classes, which are required by the
[`TreeType` policy](../../../developer/trees.md), an additional traverser is
available:

 * `BinarySpaceTree::BreadthFirstDualTreeTraverser`
   - Implements a dual-breadth-first dual-tree traverser.
   - ***Note:*** this traverser is not useful for all tasks; because the
     `BinarySpaceTree` only holds points in the leaves, this means that no base
     cases (e.g. comparisons between points) will be called until *all* pairs of
     intermediate nodes have been scored!

## `BoundType`

Each node in a `BinarySpaceTree` corresponds to some region in space that
contains all of the descendant points in the node.  This region is represented
by the `BoundType` class.  The use of different `BoundType`s can mean different
shapes for each node in the tree; for instance, the [`HRectBound`](#hrectbound)
class uses a hyperrectangle bound.  An example `HRectBound` is shown below; the
bound is the smallest rectangle that encloses all of the points.

<center>
<img src="../../../img/hrectbound.png" width="450" alt="hyperrectangle bound enclosing points">
</center>

mlpack supplies several drop-in `BoundType` classes, and it is also possible to
write a custom `BoundType` for use with `BinarySpaceTree`:

 * [`HRectBound`](#hrectbound): hyperrectangle bound, encloses the descendant
   points in the smallest possible hyperrectangle
 * [`BallBound`](#ballbound): ball bound, encloses the descendant points in the
   ball with the smallest possible radius
 * [`HollowBallBound`](#hollowballbound): hollow ball bound, equivalent to a
   ball bound with a ball subtracted from it.
 * [Custom `BoundType`s](#custom-boundtypes): implement a fully custom
   `BoundType`

*Note:* this section is still under construction---not all bound types are
documented yet.

### `HRectBound`

The `HRectBound` class represents a hyper-rectangle bound; that is, a
rectangle-shaped bound in arbitrary dimensions (e.g. a "box").  An `HRectBound`
can be used to perform a variety of distance-based bounding tasks.

`HRectBound` is used directly by the [`KDTree`](kdtree.md) class.

---

#### Constructors

`HRectBound` allows configurable behavior via its two template parameters:

```
HRectBound<DistanceType, ElemType>
```

Different constructor forms can be used to specify different template parameters
(and thus different bound behavior).

 * `b = HRectBound(dimensionality)`
   - Construct an `HRectBound` with the given `dimensionality`.
   - The bound will be empty with an invalid center (e.g., `b` will not contain
     any points at all).
   - The bound will use the [Euclidean distance](../distances.md#lmetric) for
     distance computation, and will expect data to have elements with type
     `double`.

 * `b = HRectBound<DistanceType>(dimensionality)`
   - Construct an `HRectBound` with the given `dimensionality` that will use
     the given `DistanceType` class to compute distances.
   - `DistanceType` is required to be an [`LMetric`](../distances.md#lmetric),
     as the distance calculation must be decomposable across dimensions.
   - The bound will expect data to have elements with type `double`.

 * `b = HRectBound<DistanceType, ElemType>(dimensionality)`
   - Construct an `HRectBound` with the given `dimensionality` that will use
     the given `DistanceType` class to compute distances, and expect data to
     have elements with type `ElemType`.
   - `DistanceType` is required to be an [`LMetric`](../distances.md#lmetric),
     as the distance calculation must be decomposable across dimensions.
   - `ElemType` should generally be `double` or `float`.

***Note***: these constructors provide an empty bound; be sure to
[grow](#growing-and-shrinking-the-bound) the bound or
[directly modify the bound](#accessing-and-modifying-properties-of-the-bound)
before using it!

---

#### Accessing and modifying properties of the bound

The individual bounds associated with each dimension of an `HRectBound` can be
accessed and modified.

 * `b.Clear()` will reset the bound to an empty bound (e.g. containing no
   points).

 * `b.Dim()` will return a `size_t` indicating the dimensionality of the bound.

 * `b[dim]` will return a [`Range`](../math.md#range) object holding the lower
   and upper bounds of `b` in dimension `dim`.

 * The lower and upper bounds of an `HRectBound` can be directly modified in a
   few ways:
   - `b[dim].Lo() = lo` will set the lower bound of `b` in dimension `dim` to
     `lo` (a `double`, or an `ElemType` if a custom `ElemType` is being used).
   - `b[dim].Hi() = hi` will set the upper bound of `b` in dimension `dim` to
     `hi`.
   - `b[dim] = Range(lo, hi)` will set the bounds for `b` in dimension `dim` to
     the (inclusive) range `[lo, hi]`.
   - ***Notes***:
     * if a bound in a dimension is set such that `hi < lo`, then the bound will
       contain nothing and have zero volume.
     * manually modifying bounds in this way will invalidate `MinWidth()`, and
       if `MinWidth()` is to be used, call `b.RecomputeMinWidth()`.

 * `b.MinWidth()` returns the minimum width of the bound in any dimension as a
   `double`.  This value is cached and no computation is performed when calling
   `b.MinWidth()`.  If the bound is empty, `0` is returned.

 * `b.Distance()` returns either a
   [`EuclideanDistance`](../distances.md#lmetric) distance metric object, or a
   `DistanceType` if a custom `DistanceType` has been specified in the
   constructor.

 * `b.Center(center)` will compute the center of the `HRectBound` (e.g. the
   vector with elements equal to the midpoint of `b` in each dimension) and
   store it in the vector `center`.  `center` should be of type `arma::vec`.

 * `b.Volume()` computes the volume of the hyperrectangle specified by `b`.  The
   volume is returned as a `double`.

 * `b.Diameter()` computes the longest diagonal of the hyperrectangle specified
   by `b`.

 * An `HRectBound` can be serialized with
   [`data::Save()` and `data::Load()`](../../load_save.md#mlpack-objects).

***Note:*** if a custom `ElemType` was specified in the constructor, then:

 * `b[dim]` will return a `RangeType<ElemType>`;
 * `b.MinWidth()`, `b.Volume()`, and `b.Diameter()` will return `ElemType`; and
 * `b.Center(center)` expects `center` to be of type `arma::Col<ElemType>`.

---

#### Growing and shrinking the bound

The `HRectBound` uses the logical `|=` and `&=` operators to perform set
operations with data points or other bounds.

 * `b |= data` expands `b` to include all of the data points in `data`.  `data`
   should be a
   [column-major `arma::mat`](../../matrices.md#representing-data-in-mlpack).
   The expansion operation is minimal, so `b` is not expanded any more than
   necessary.

 * `b |= bound` expands `b` to fully include `bound`, where `bound` is another
   `HRectBound`.  The expansion/union operation is minimal, so `b` is not
   expanded any more than necessary.

 * `b & bound` returns a new `HRectBound` whose bounding hyper-rectangle is the
   intersection of the bounding hyperrectangles of `b` and `bound`.  If `b` and
   `bound` do not intersect, then the returned `HRectBound` will be empty.

 * `b &= bound` is equivalent to `b = (b & bound)`.  (e.g. perform an in-place
   intersection with `bound`.)

***Notes:***

 - When another bound is passed, it must have the same type as `b`; so, if a
   custom `DistanceType` and `ElemType` were specified, then `bound` must have
   type `HRectBound<DistanceType, ElemType>`.

 - If a custom `ElemType` was specified, then any `data` argument should be a
   matrix with that `ElemType` (e.g. `arma::Mat<ElemType>`).

 - Each function expects the other bound or dataset to have dimensionality that
   matches `b`.

---

#### Bounding distances to other objects

Once an `HRectBound` has been successfully created and set to the desired
bounding hyperrectangle, there are a number of functions that can bound the
distance between an `HRectBound` and other objects.

 * `b.Contains(point)`
 * `b.Contains(bound)`
   - Return a `bool` indicating whether or not `b` contains the given `point`
     (an `arma::vec`) or another `bound` (an `HRectBound`).
   - When passing another `bound`, `true` will be returned if `bound` even
     partially overlaps with `b`.

 * `b.MinDistance(point)`
 * `b.MinDistance(bound)`
   - Return a `double` whose value is the minimum possible distance between `b`
     and either a `point` (an `arma::vec`) or another `bound` (an `HRectBound`).
   - The minimum distance between `b` and another point or bound is the length
     of the shortest possible line that can connect the other point or bound to
     `b`.
   - If `point` or `bound` are contained in `b`, then the returned distance is
     0.

 * `b.MaxDistance(point)`
 * `b.MaxDistance(bound)`
   - Return a `double` whose value is the maximum possible distance between `b`
     and either a `point` (an `arma::vec`) or another `bound` (an `HRectBound`).
   - The maximum distance between `b` and a given `point` is the furthest
     possible distance between `point` and any possible point falling within the
     bounding hyperrectangle of `b`.
   - The maximum distance between `b` and another `bound` is the furthest
     possible distance between any possible point falling within the bounding
     hyperrectangle of `b`, and any possible point falling within the bounding
     hyperrectangle of `bound`.
   - Note that this definition means that even if `b.Contains(point)` or
     `b.Contains(bound)` is `true`, the maximum distance may be greater than
     `0`.

 * `b.RangeDistance(point)`
 * `b.RangeDistance(bound)`
   - Compute the minimum and maximum distance between `b` and `point` or
     `bound`, returning the result as a [`Range`](../math.md#range) object.
   - This is more efficient than calling `b.MinDistance()` and
     `b.MaxDistance()`.

 * `b.Overlap(bound)`
   - Returns a `double` whose value is the volume of overlap of `b` and the
     given `bound`.
   - This is equivalent to `(b & bound).Volume()` (but more efficient!).

***Note:*** if a custom `DistanceType` and `ElemType` were specified in the
constructor, then all distances will be computed with respect to the specified
`DistanceType` and all return values will either be `ElemType` or
[`RangeType<ElemType>`](../math.md#range) (except for `Contains()`, which will
still return a `bool`).

---

#### Example usage

```c++
// Create a bound that is the unit cube in 3 dimensions, by setting the values
// manually.  The bounding range for all three dimensions is [0.0, 1.0].
mlpack::HRectBound b(3);
b[0] = mlpack::Range(0.0, 1.0);
b[1].Lo() = 0.0;
b[1].Hi() = 1.0;
b[2] = b[1];
// The minimum width is not correct if we modify bound dimensions manually, so
// we have to recompute it.
b.RecomputeMinWidth();

std::cout << "Bounding box created manually:" << std::endl;
for (size_t i = 0; i < 3; ++i)
{
  std::cout << " - Dimension " << i << ": [" << b[i].Lo() << ", " << b[i].Hi()
      << "]." << std::endl;
}

// Create a small dataset of 5 points, and then create a bound that contains all
// of those points.
arma::mat dataset(3, 5);
dataset.col(0) = arma::vec("2.0 2.0 2.0");
dataset.col(1) = arma::vec("2.5 2.5 2.5");
dataset.col(2) = arma::vec("3.0 2.0 3.0");
dataset.col(3) = arma::vec("2.0 3.0 2.0");
dataset.col(4) = arma::vec("3.0 3.0 3.0");

// The bounding box of `dataset` is [2.0, 3.0] in all three dimensions.
mlpack::HRectBound b2(3);
b2 |= dataset;

std::cout << "Bounding box created on dataset:" << std::endl;
for (size_t i = 0; i < 3; ++i)
{
  std::cout << " - Dimension " << i << ": [" << b2[i].Lo() << ", " << b2[i].Hi()
      << "]." << std::endl;
}

// Create a new bound that is the union of the two bounds.
mlpack::HRectBound b3 = b;
b3 |= b2;

std::cout << "Union-ed bounding box:" << std::endl;
for (size_t i = 0; i < 3; ++i)
{
  std::cout << " - Dimension " << i << ": [" << b3[i].Lo() << ", " << b3[i].Hi()
      << "]." << std::endl;
}

// Create a new bound that is the intersection of the two bounds (this will be
// empty!).
mlpack::HRectBound b4 = (b & b2);

std::cout << "Intersection bounding box:" << std::endl;
for (size_t i = 0; i < 3; ++i)
{
  std::cout << " - Dimension " << i << ": [" << b4[i].Lo() << ", " << b4[i].Hi()
      << "].";
  if (b4[i].Hi() < b4[i].Lo())
    std::cout << " (Empty!)";
  std::cout << std::endl;
}

// Print statistics about the union bound and intersection bound.
std::cout << "Union-ed bound details:" << std::endl;
std::cout << " - Dimensionality: " << b3.Dim() << "." << std::endl;
std::cout << " - Minimum width: " << b3.MinWidth() << "." << std::endl;
std::cout << " - Diameter: " << b3.Diameter() << "." << std::endl;
std::cout << " - Volume: " << b3.Volume() << "." << std::endl;
arma::vec center;
b3.Center(center);
std::cout << " - Center: " << center.t();
std::cout << std::endl;

std::cout << "Intersection bound details:" << std::endl;
std::cout << " - Dimensionality: " << b4.Dim() << "." << std::endl;
std::cout << " - Minimum width: " << b4.MinWidth() << "." << std::endl;
std::cout << " - Diameter: " << b4.Diameter() << "." << std::endl;
std::cout << " - Volume: " << b4.Volume() << "." << std::endl;
b4.Center(center);
std::cout << " - Center: " << center.t();
std::cout << std::endl;

// Compute the minimum distance between a point inside the unit cube and the
// unit cube bound.
const double d1 = b.MinDistance(arma::vec("0.5 0.5 0.5"));
std::cout << "Minimum distance between unit cube bound and [0.5, 0.5, 0.5]: "
    << d1 << "." << std::endl;

// Use Contains().  In this case, the 'else' will be taken.
if (b.Contains(arma::vec("1.5 1.5 1.5")))
  std::cout << "Unit cube bound contains [1.5, 1.5, 1.5]." << std::endl;
else
  std::cout << "Unit cube does not contain [1.5, 1.5, 1.5]." << std::endl;
std::cout << std::endl;

// Compute the maximum distance between a point inside the unit cube and the
// unit cube bound.
const double d2 = b.MaxDistance(arma::vec("0.5 0.5 0.5"));
std::cout << "Maximum distance between unit cube bound and [0.5, 0.5, 0.5]: "
    << d2 << "." << std::endl;

// Compute the minimum and maximum distances between the unit cube bound and the
// bound built on data points.
const mlpack::Range r = b.RangeDistance(b2);
std::cout << "Distances between unit cube bound and dataset bound: [" << r.Lo()
    << ", " << r.Hi() << "]." << std::endl;

// Create a random bound.
mlpack::HRectBound br(3);
for (size_t i = 0; i < 3; ++i)
  br[i] = mlpack::Range(mlpack::Random(), mlpack::Random() + 1);
std::cout << "Randomly created bound:" << std::endl;
for (size_t i = 0; i < 3; ++i)
{
  std::cout << " - Dimension " << i << ": [" << br[i].Lo() << ", " << br[i].Hi()
      << "]." << std::endl;
}

// Compute the overlap of various bounds.
const double o1 = b.Overlap(b2); // This will be 0: the bounds don't overlap.
const double o2 = b.Overlap(b3); // This will be 1; b3 fully overlaps b, and
                                 // the volume of b is 1 (it is the unit cube).
const double o3 = br.Overlap(b); // br and b do not fully overlap.
std::cout << "Overlap of unit cube and data bound: " << o1 << "." << std::endl;
std::cout << "Overlap of unit cube and union bound: " << o2 << "." << std::endl;
std::cout << "Overlap of unit cube and random bound: " << o3 << "."
    << std::endl;

// Create a bound using the Manhattan (L1) distance and compute the minimum and
// maximum distance to a point.
mlpack::HRectBound<mlpack::ManhattanDistance> mb(3);
mb |= dataset; // This will set the bound to [2.0, 3.0] in every dimension.
const mlpack::Range r2 = mb.RangeDistance(arma::vec("1.5 1.5 4.0"));
std::cout << "Distance between Manhattan distance HRectBound and "
    << "[1.5, 1.5, 4.0]: [" << r2.Lo() << ", " << r2.Hi() << "]." << std::endl;

// Create a bound using the Chebyshev (L-inf) distance, using random 32-bit
// floating point elements, and compute the minimum and maximum distance to a
// point.
arma::fmat floatData(3, 25, arma::fill::randu);
mlpack::HRectBound<mlpack::ChebyshevDistance, float> cb;
cb |= floatData;
// Note the use of arma::fvec to represent a point, since ElemType is float.
const mlpack::RangeType<float> r3 = cb.RangeDistance(arma::fvec("1.5 1.5 4.0"));
std::cout << "Distance between Chebyshev distance HRectBound and "
    << "[1.5, 1.5, 4.0]: [" << r3.Lo() << ", " << r3.Hi() << "]." << std::endl;
```

### `BallBound`

The `BallBound` class represents a ball with a center and a radius.  A
`BallBound` can be used to perform a variety of distance-based bounding tasks.

<center>
<img src="../../../img/ballbound.png" width="275" alt="ball bound">
</center>

`BallBound` is used directly by the [`BallTree`](ball_tree.md) class.

---

#### Constructors

`BallBound` allows configurable behavior via its three template parameters:

```
BallBound<DistanceType, ElemType, VecType>
```

The three template parameters are described below:

 * `DistanceType`: specifies the [distance metric](../distances.md) to use for
   distance calculations.  Defaults to
   [`EuclideanDistance`](../distances.md#lmetric).

 * `ElemType`: specifies the element type of the bound.  By default this is
   `double`, but can also be `float`.  Generally this should be a floating-point
   type.

 * `VecType`: specifies the vector type to use to store the center of the ball
   bound.  By default this is `arma::Col<ElemType>`.  The element type of the
   given `VecType` should be the same as `ElemType`.

---

Different constructor forms can be used to specify different template parameters
(and thus different bound behavior).

 * `b = BallBound(dimensionality)`
   - Construct a `BallBound` with the given `dimensionality`.
   - The bound will be empty with an invalid center (e.g., `b` will not contain
     any points at all).
   - The bound will use the [Euclidean distance](../distances.md#lmetric) for
     distance computation, and will expect data to have elements with type
     `double`.

 * `b = BallBound<DistanceType, ElemType, VecType>(dimensionality)`
   - Construct a `BallBound` with the given `dimensionality` that will use
     the given `DistanceType`, `ElemType`, and `VecType` parameters.
   - Note that it is not required to specify all three template parameters.
   - See above for details on the meaning of each template parameter.
   - The bound will be empty with an invalid center (e.g., `b` will not contain
     any points at all).

***Note***: these constructors provide an empty bound; be sure to
[grow](#growing-the-bound) the bound or
[directly modify the bound](#accessing-and-modifying-properties-of-the-bound-1)
before using it!

---

 * `b = BallBound(radius, center)`
   - Construct a `BallBound` with the given `radius` and `center`.
   - `radius` should have type `double`.
   - `center` should have vector type `arma::vec`.

 * `b = BallBound<DistanceType, ElemType, VecType>(radius, center)`
   - Construct a `BallBound` with the given `radius` and `center`.
   - `radius` should have type `ElemType`.
   - `center` should have type `VecType`.
   - Note that it is not required to specify all three template parameters.
   - See above for details on the meaning of each template parameter.

---

#### Accessing and modifying properties of the bound

The properties of the `BallBound` can be directly accessed and modified.

 * `b.Dim()` will return a `size_t` indicating the dimensionality of the bound.

 * `b.Center()` returns an `arma::vec&` containing the center of the ball bound.
   Its elements can be directly modified.

 * `b.Radius()` will return a `double` that is the radius of the ball.
   - `b.Radius() = r` will set the radius of the ball to `r`.

 * `b[dim]` will return a [`Range`](../math.md#range) object representing the
   extents of the bound in dimension `dim`.
   - The range is defined as
     `[b.Center()[dim] - b.Radius(), b.Center()[dim] + b.Radius()]`.
   - ***Note:*** unlike [`HRectBound`](#hrectbound), it is not possible to set
     individual bound dimensions with `b[dim]`.  Use `b.Center()` and
    `b.Radius()` instead.

 * `b.Diameter()` returns the diameter of the ball.  This is always equal to
   `2 * b.Radius()`.

 * `b.MinWidth()` returns the minimum width of the bound in any dimension as a
   `double`.  This is always equal to `b.Diameter()`.

 * `b.Distance()` returns either a
   [`EuclideanDistance`](../distances.md#lmetric) distance metric object, or a
   `DistanceType` if a custom `DistanceType` has been specified in the
   constructor.

 * `b.Center(center)` will store the center of the `BallBound` in the vector
   `center`.  `center` should be of type `arma::vec`.

 * A `BallBound` can be serialized with
   [`data::Save()` and `data::Load()`](../../load_save.md#mlpack-objects).

***Note:*** if a custom `ElemType` and/or `VecType` were specified in the
constructor, then:

 * `b.Radius()`, `b.MinWidth()`, `b.Volume()`, and `b.Diameter()` will return
   `ElemType`;
 * `b[dim]` will return a `RangeType<ElemType>`;
 * `b.Center()` will return a `VecType&`, and
 * `b.Center(center)` expects `center` to be of type `VecType`.

---

#### Growing the bound

The `BallBound` uses the logical `|=` to grow the bound to include points or
other `BallBound`s.

 * `b |= data` expands `b` to include all of the data points in `data`.  `data`
   should be a
   [column-major `arma::mat`](../../matrices.md#representing-data-in-mlpack).
   The expansion operation is minimal, so `b` is not expanded any more than
   necessary.
   - The bound is grown using [Jack Ritter's bounding sphere
     algorithm](https://en.wikipedia.org/wiki/Bounding_sphere#Ritter's_bounding_sphere),
     which may move the center of the bound as it iteratively adds points to the
     bound.
   - If the bound is empty, the center is initialized to the first point of
     `data`.
   - If the bound is not empty, then `data` is expected to have dimensionality
     that matches `b.Dim()`.

---

#### Bounding distances to other objects

Once a `BallBound` has been successfully created and set to the desired bounding
ball, there are a number of functions that can bound the distance between a
`BallBound` and other objects.

 * `b.Contains(point)`
   - Return a `bool` indicating whether or not `b` contains the given `point`
     (an `arma::vec`).

 * `b.MinDistance(point)`
 * `b.MinDistance(bound)`
   - Return a `double` whose value is the minimum possible distance between `b`
     and either a `point` (an `arma::vec`) or another `bound` (a `BallBound`).
   - The minimum distance between `b` and another point is the distance between
     the point and `b`'s center minus `b`'s radius.
   - The minimum distance between `b` and another bound is the distance between
     the centers minus the radii of the bounds.
   - If `point` is contained in `b`, or if `bound` overlaps `b`, then the
     returned distance is 0.

 * `b.MaxDistance(point)`
 * `b.MaxDistance(bound)`
   - Return a `double` whose value is the maximum possible distance between `b`
     and either a `point` (an `arma::vec`) or another `bound` (a `BallBound`).
   - The maximum distance between `b` and a given `point` is the distance
     between the point and `b`'s center plus `b`'s radius.
   - The maximum distance between `b` and another bound is the distance between
     the centers plus the radii of the bounds.
   - Note that this definition means that even if `b.Contains(point)` is true,
     or if `b` overlaps `bound`, the maximum distance may be greater than `0`.

 * `b.RangeDistance(point)`
 * `b.RangeDistance(bound)`
   - Compute the minimum and maximum distance between `b` and `point` or
     `bound`, returning the result as a [`Range`](../math.md#range) object.
   - This is more efficient than calling `b.MinDistance()` and
     `b.MaxDistance()`.

***Note:*** if a custom `DistanceType`, `ElemType`, or `VecType` were specified
in the constructor, then:

 * all distances will be computed with respect to the
   specified `DistanceType`;
 * all `point` arguments should have type `VecType`; and
 * all return values will either be `ElemType` or
   [`RangeType<ElemType>`](../math.md#range) (except for `Contains()`, which
   will still return a `bool`).

---

#### Example usage

```c++
// Create a bound that is the unit ball in 3 dimensions, by setting the center
// and radius in the constructor.
mlpack::BallBound b(1.0, arma::vec(3, arma::fill::zeros));

std::cout << "Bounding ball created manually:" << std::endl;
std::cout << " - Center: " << b.Center().t();
std::cout << " - Radius: " << b.Radius() << "." << std::endl;
for (size_t i = 0; i < 3; ++i)
{
  std::cout << " - Dimension " << i << " range: [" << b[i].Lo() << ", "
      << b[i].Hi() << "]." << std::endl;
}

// Create a small dataset of 5 points, and then create a bound that contains all
// of those points.
arma::mat dataset(3, 5);
dataset.col(0) = arma::vec("2.0 2.0 2.0");
dataset.col(1) = arma::vec("2.5 2.5 2.5");
dataset.col(2) = arma::vec("3.0 2.0 3.0");
dataset.col(3) = arma::vec("2.0 3.0 2.0");
dataset.col(4) = arma::vec("3.0 3.0 3.0");

// The bounding ball will be computed using Jack Ritter's algorithm.
mlpack::BallBound b2(3);
b2 |= dataset;

std::cout << "Bounding ball created on dataset:" << std::endl;
std::cout << " - Center: " << b2.Center().t();
std::cout << " - Radius: " << b2.Radius() << "." << std::endl;
for (size_t i = 0; i < 3; ++i)
{
  std::cout << " - Dimension " << i << ": [" << b2[i].Lo() << ", " << b2[i].Hi()
      << "]." << std::endl;
}

// Compute the minimum distance between a point inside the unit ball and the
// unit ball bound.
const double d1 = b.MinDistance(arma::vec("0.5 0.5 0.5"));
std::cout << "Minimum distance between unit ball bound and [0.5, 0.5, 0.5]: "
    << d1 << "." << std::endl;

// Use Contains().  In this case, the 'else' will be taken.
if (b.Contains(arma::vec("1.5 1.5 1.5")))
  std::cout << "Unit ball bound contains [1.5, 1.5, 1.5]." << std::endl;
else
  std::cout << "Unit ball does not contain [1.5, 1.5, 1.5]." << std::endl;
std::cout << std::endl;

// Compute the maximum distance between a point inside the unit ball and the
// unit ball bound.
const double d2 = b.MaxDistance(arma::vec("0.5 0.5 0.5"));
std::cout << "Maximum distance between unit ball bound and [0.5, 0.5, 0.5]: "
    << d2 << "." << std::endl;

// Compute the minimum and maximum distances between the unit ball bound and the
// bound built on data points.
const mlpack::Range r = b.RangeDistance(b2);
std::cout << "Distances between unit ball bound and dataset bound: [" << r.Lo()
    << ", " << r.Hi() << "]." << std::endl;

// Create a random bound with radius between 1 and 2 and random center.
mlpack::BallBound br(3);
br.Radius() = 1.0 + mlpack::Random();
br.Center() = arma::randu<arma::vec>(3);
std::cout << "Randomly created bound:" << std::endl;
std::cout << " - Center: " << br.Center().t();
std::cout << " - Radius: " << br.Radius() << "." << std::endl;
for (size_t i = 0; i < 3; ++i)
{
  std::cout << " - Dimension " << i << ": [" << br[i].Lo() << ", " << br[i].Hi()
      << "]." << std::endl;
}

// Create a bound using the Manhattan (L1) distance and compute the minimum and
// maximum distance to a point.
mlpack::BallBound<mlpack::ManhattanDistance> mb(3);
mb |= dataset; // Expand the bound to include the points in the dataset.
const mlpack::Range r2 = mb.RangeDistance(arma::vec("1.5 1.5 4.0"));
std::cout << "Distance between Manhattan distance BallBound and "
    << "[1.5, 1.5, 4.0]: [" << r2.Lo() << ", " << r2.Hi() << "]." << std::endl;

// Create a bound using the Chebyshev (L-inf) distance, using random 32-bit
// floating point elements, and compute the minimum and maximum distance to a
// point.
arma::fmat floatData(3, 25, arma::fill::randu);
mlpack::BallBound<mlpack::ChebyshevDistance, float> cb;
cb |= floatData; // Expand the bound to include the points in the dataset.
// Note the use of arma::fvec to represent a point, since ElemType is float.
const mlpack::RangeType<float> r3 = cb.RangeDistance(arma::fvec("1.5 1.5 4.0"));
std::cout << "Distance between Chebyshev distance BallBound and "
    << "[1.5, 1.5, 4.0]: [" << r3.Lo() << ", " << r3.Hi() << "]." << std::endl;
```

---

### `HollowBallBound`

The `HollowBallBound` class represents a bounding shape that is an
arbitrary-dimensional ball bound with another smaller ball subtracted from its
inside.  A `HollowBallBound` consists of a center point, an outer radius, and a
secondary center point and inner radius.  An example `HollowBallBound` is shown
below in two dimensions; shaded area represents area held within the bound.

<center>
<img src="../../../img/hollowballbound.png" width="350" alt="hollow ball bound">
</center>

`HollowBallBound` is used directly by the [`VPTree`](vptree.md) class.

---

#### Constructors

`HollowBallBound` allows configurable behavior via its two template parameters:

```
HollowBallBound<DistanceType, ElemType>
```

Different constructor forms can be used to specify different template parameters
(and thus different bound behavior).

 * `b = HollowBallBound(dimensionality)`
   - Construct a `HollowBallBound` with the given `dimensionality`.
   - The bound will be empty with invalid centers and radii (e.g., `b` will not
     contain any points at all).
   - The bound will use the [Euclidean distance](../distances.md#lmetric) for
     distance computation, and will expect data to have elements with type
     `double`.

 * `b = HollowBallBound<DistanceType, ElemType>(dimensionality)`
   - Construct a `HollowBallBound` with the given `dimensionality` that will use
     the given `DistanceType` class to compute distances, and expect data to
     have elements with type `ElemType`.
   - `ElemType` should generally be `double` or `float`.

***Note***: these constructors provide an empty bound; be sure to
[grow](#growing-the-bound-1) the bound or
[directly modify the bound](#accessing-and-modifying-properties-of-the-bound-2)
before using it!

---

 * `b = HollowBallBound(innerRadius, outerRadius, center)`
   - Construct a `HollowBallBound` with the given `innerRadius` for the inner
     ball, `outerRadius` for the outer ball, and `center`.
   - Both the inner and outer ball are centered at `center`.
   - `innerRadius` and `outerRadius` should have type `double`.
   - `center` should have type `arma::vec`.
   - The bound will use the [Euclidean distance](../distances.md#lmetric) for
     distance computation, and will expect data to have elements with type
     `double`.

 * `b = HollowBallBound<DistanceType, ElemType>(innerRadius, outerRadius, center)`
   - Construct a `HollowBallBound` with the given `innerRadius` for the inner
     ball, `outerRadius` for the outer ball, and `center`.
   - Both the inner and outer ball are centered at `center`.
   - `innerRadius` and `outerRadius` should have type `ElemType`.
   - `center` should be a vector with element type `ElemType` (e.g.
     `arma::Col<ElemType>`).
   - The bound will use the given `DistanceType` class to compute distances, and
     expect data to have elements with type `ElemType`.

---

#### Accessing and modifying properties of the bound

The individual bounds associated with each dimension of a `HollowBallBound` can
be accessed and modified.

 * `b.Dim()` will return a `size_t` indicating the dimensionality of the bound.

 * `b.Center()` returns an `arma::vec&` containing the center of the outer ball.
   Its elements can be directly modified.

 * `b.HollowCenter()` returns an `arma::vec&` containing the center of the inner
   ball.  Its elements can be directly modified.
   - It is possible that `b.HollowCenter()` is outside of the outer ball!

 * `b.OuterRadius()` will return a `double` that is the radius of the outer
   ball.
   - `b.OuterRadius() = r` will set the radius of the outer ball to `r`.

 * `b.InnerRadius()` will return a `double` that is the radius of the inner
   ball.
   - `b.InnerRadius() = r` will set the radius of the inner ball to `r`.
   - It is possible that `b.InnerRadius() > b.OuterRadius()`, and this implies
     that the hollow center is outside the outer ball (otherwise the bound is
     empty).

 * `b[dim]` will return a [`Range`](../math.md#range) object representing the
   extents of the bound in dimension `dim`.
   - The range is defined as
     `[b.Center()[dim] - b.OuterRadius(), b.Center()[dim] + b.OuterRadius()]`.
   - ***Note:*** this returns the maximum extents of the bound and does not
     consider the inner (hollow) ball.

 * `b.Diameter()` returns the diameter of the ball. This is always equal to
   `2 * b.OuterRadius()`.

 * `b.MinWidth()` returns the minimum width of the bound in any dimension as a
   `double`. This is always equal to `b.Diameter()`.

 * `b.Distance()` returns either a
   [`EuclideanDistance`](../distances.md#lmetric) distance metric object, or a
   `DistanceType` if a custom `DistanceType` has been specified in the
   constructor.

 * `b.Center(center)` will store the center of the `HollowBallBound` in the
   vector `center`. `center` should be of type `arma::vec`.

 * `b.MinWidth()` returns the minimum width of the bound in any dimension as a
   `double`.  This value is cached and no computation is performed when calling
   `b.MinWidth()`.  If the bound is empty, `0` is returned.

 * `b.Distance()` returns either a
   [`EuclideanDistance`](../distances.md#lmetric) distance metric object, or a
   `DistanceType` if a custom `DistanceType` has been specified in the
   constructor.

 * `b.Center(center)` will compute the center of the `HollowBallBound` (e.g. the
   vector with elements equal to the midpoint of `b` in each dimension) and
   store it in the vector `center`.  `center` should be of type `arma::vec`.

 * `b.Volume()` computes the volume of the hyperrectangle specified by `b`.  The
   volume is returned as a `double`.

 * `b.Diameter()` computes the longest diagonal of the hyperrectangle specified
   by `b`.

 * A `HollowBallBound` can be serialized with
   [`data::Save()` and `data::Load()`](../../load_save.md#mlpack-objects).

***Note:*** if a custom `ElemType` was specified in the constructor, then:

 * `b[dim]` will return a `RangeType<ElemType>`;
 * `b.OuterRadius()`, `b.InnerRadius()`, `b.MinWidth()`, and `b.Diameter()` will
   return `ElemType`;
 * `b.Center()` and `b.HollowCenter()` will return `arma::Col<ElemType>&`; and
 * `b.Center(center)` expects `center` to be of type `arma::Col<ElemType>`.

---

#### Growing the bound

The `HollowBallBound` uses the logical `|=` to grow the bound to include points
or other bounds.

 * `b |= data` expands `b` so the outer ball includes all of the data points in
   `data`, shrinking the inner ball as necessary.  `data` should be a
   [column-major `arma::mat`](../../matrices.md#representing-data-in-mlpack).
   The expansion operation is minimal, so `b` is not expanded any more than
   necessary.
   - The bound is grown using [Jack Ritter's bounding sphere
     algorithm](https://en.wikipedia.org/wiki/Bounding_sphere#Ritter's_bounding_sphere),
     which may move the center of the bound as it iteratively adds points to the
     bound.  (The hollow center is not moved.)
   - If the bound is empty, the centers are initialized to the first point of
     `data`.
   - If the bound is not empty, then `data` is expected to have dimensionality
     that matches `b.Dim()`.

 * `b |= bound` expands `b` to include all of the volume included in `bound`.
   The center points will not be modified.
   - The outer ball's radius will be expanded to include the outer balls of both
     `b` and `bound`.
   - The inner (hollow) ball's radius will be shrunk to be the intersection of
     the inner balls of `b` and `bound`.  (This may result in `b.InnerRadius()`
     being 0.)

***Notes:***

 - The growth operation does not grow the inner (hollow) ball.  Properties
   related to the inner ball should be set manually with `b.HollowCenter()` and
   `b.InnerRadius()`.

 - If a custom `ElemType` was specified, then any `data` argument should be a
   matrix with that `ElemType` (e.g. `arma::Mat<ElemType>`).

---

#### Bounding distances to other objects

Once a `HollowBallBound` has been successfully created and set to the desired
bounding balls, there are a number of functions that can bound the
distance between a `HollowBallBound` and other objects.

 * `b.Contains(point)`
 * `b.Contains(bound)`
   - Return a `bool` indicating whether or not `b` contains the given `point`
     (an `arma::vec`) or another `bound` (an `HRectBound`).
   - When passing another `bound`, `true` will be returned if `bound` even
     partially overlaps with `b`.

 * `b.MinDistance(point)`
 * `b.MinDistance(bound)`
   - Return a `double` whose value is the minimum possible distance between `b`
     and either a `point` (an `arma::vec`) or another `bound` (a
     `HollowBallBound`).
   - The minimum distance between `b` and another point or bound is the length
     of the shortest possible line that can connect the other point or bound to
     `b`.
   - If `point` or `bound` are contained in `b`, then the returned distance is
     0.

 * `b.MaxDistance(point)`
 * `b.MaxDistance(bound)`
   - Return a `double` whose value is the maximum possible distance between `b`
     and either a `point` (an `arma::vec`) or another `bound` (a
     `HollowBallBound`).
   - The maximum distance between `b` and a given `point` is the furthest
     possible distance between `point` and any possible point falling within the
     bounding hyperrectangle of `b`.
   - The maximum distance between `b` and another `bound` is the furthest
     possible distance between any possible point falling within the bounding
     hyperrectangle of `b`, and any possible point falling within the bounding
     hyperrectangle of `bound`.
   - Note that this definition means that even if `b.Contains(point)` or
     `b.Contains(bound)` is `true`, the maximum distance may be greater than
     `0`.

 * `b.RangeDistance(point)`
 * `b.RangeDistance(bound)`
   - Compute the minimum and maximum distance between `b` and `point` or
     `bound`, returning the result as a [`Range`](../math.md#range) object.
   - This is more efficient than calling `b.MinDistance()` and
     `b.MaxDistance()`.

***Note:*** if a custom `DistanceType` and `ElemType` were specified in the
constructor, then all distances will be computed with respect to the specified
`DistanceType` and all return values will either be `ElemType` or
[`RangeType<ElemType>`](../math.md#range) (except for `Contains()`, which will
still return a `bool`).

---

#### Example usage

```c++
// Create a hollow ball bound in 3 dimensions whose outer ball is the unit ball
// and whose inner ball is the ball with radius 0.5 centered at the origin.
// The bounding range for all three dimensions is [0.0, 1.0].
mlpack::HollowBallBound b(0.5, 1.0, arma::vec(3));

std::cout << "Hollow unit ball bound created manually:" << std::endl;
std::cout << " - Center: " << b.Center().t();
std::cout << " - Outer radius: " << b.OuterRadius() << "." << std::endl;
std::cout << " - Hollow center: " << b.HollowCenter().t();
std::cout << " - Inner radius: " << b.InnerRadius() << "." << std::endl;
for (size_t i = 0; i < 3; ++i)
{
  std::cout << " - Dimension " << i << " extents: [" << b[i].Lo() << ", "
      << b[i].Hi() << "]." << std::endl;
}
std::cout << std::endl;

// Create a small dataset of 5 points.
arma::mat dataset(3, 5);
dataset.col(0) = arma::vec("2.0 2.0 2.0");
dataset.col(1) = arma::vec("2.5 2.5 2.5");
dataset.col(2) = arma::vec("3.0 2.0 3.0");
dataset.col(3) = arma::vec("2.0 3.0 2.0");
dataset.col(4) = arma::vec("3.0 3.0 3.0");

// If we simply build a HollowBallBound to enclose those points, the hollow part
// of the ball is unmodified and remains empty.
mlpack::HollowBallBound b2(3);
b2 |= dataset;
std::cout << "Hollow ball bound on points with only `operator|=()`:"
    << std::endl;
std::cout << " - Center: " << b2.Center().t();
std::cout << " - Outer radius: " << b2.OuterRadius() << "." << std::endl;
std::cout << " - Hollow center: " << b2.HollowCenter().t();
std::cout << " - Inner radius: " << b2.InnerRadius() << "." << std::endl;
std::cout << std::endl;

// On the other hand, if we initialize a HollowBallBound to a non-empty bound,
// then `operator|=()` will shrink the hollow ball as necessary.
//
// We initialize this ball bound to a "slice" with radii [3.6, 3.7].
mlpack::HollowBallBound b3(3.6, 3.7, arma::vec(3));
b3 |= dataset;
std::cout << "Hollow ball bound on points with pre-initialization and "
    << "`operator|=()`:" << std::endl;
std::cout << " - Center: " << b3.Center().t();
std::cout << " - Outer radius: " << b3.OuterRadius() << "." << std::endl;
std::cout << " - Hollow center: " << b3.HollowCenter().t();
std::cout << " - Inner radius: " << b3.InnerRadius() << "." << std::endl;
std::cout << std::endl;

// Manually create a hollow ball bound whose hollow center is different than the
// outer ball's center.
mlpack::HollowBallBound b4(3);
b4.OuterRadius() = 3.0;
b4.InnerRadius() = 1.5;
b4.Center() = arma::vec(3);
b4.HollowCenter() = arma::vec("1.0 1.0 1.0");

// Compute the minimum distance between a point inside the hollow unit ball's
// outer ball.
const double d1 = b.MinDistance(arma::vec("0.9 0.9 0.9"));
std::cout << "Minimum distance between hollow unit ball bound and [0.9, 0.9, "
    << "0.9]: " << d1 << "." << std::endl;

// Compute the minimum distance between a point inside the hollow unit ball's
// inner ball (so the point is not contained in the bound---it is within the
// hollow section).
const double d2 = b.MinDistance(arma::vec("0.0 0.0 0.0"));
std::cout << "Minimum distance between hollow unit ball bound and [0.0, 0.0, "
    << "0.0]: " << d2 << "." << std::endl;
std::cout << std::endl;

// Use Contains().  In this case, the 'else' will be taken.
if (b.Contains(arma::vec("1.5 1.5 1.5")))
{
  std::cout << "Hollow unit ball bound contains [1.5, 1.5, 1.5]." << std::endl;
}
else
{
  std::cout << "Hollow unit ball bound does not contain [1.5, 1.5, 1.5]."
      << std::endl;
}
std::cout << std::endl;

// Compute the maximum distance between a point inside the unit ball and the
// unit hollow ball bound.
const double d3 = b4.MaxDistance(arma::vec("0.1 0.1 0.1"));
std::cout << "Maximum distance between hollow unit ball bound and [0.1, 0.1, "
    << "0.1]: " << d3 << "." << std::endl;

// Compute the minimum and maximum distances between the hollow unit ball bound
// and the bound built on data points.
const mlpack::Range r = b.RangeDistance(b3);
std::cout << "Distances between hollow unit ball bound and second hollow "
    << "dataset bound: [" << r.Lo() << ", " << r.Hi() << "]." << std::endl;

// Create a bound using the Manhattan (L1) distance and compute the minimum and
// maximum distance to a point.
mlpack::HollowBallBound<mlpack::ManhattanDistance> mb(2.0, 5.0, arma::vec(3));
const mlpack::Range r2 = mb.RangeDistance(arma::vec("1.5 1.5 4.0"));
std::cout << "Distance between Manhattan distance HollowBallBound and "
    << "[1.5, 1.5, 4.0]: [" << r2.Lo() << ", " << r2.Hi() << "]." << std::endl;

// Create a bound using the Chebyshev (L-inf) distance, using random 32-bit
// floating point elements, and compute the minimum and maximum distance to a
// point.
arma::fmat floatData(3, 25, arma::fill::randu);
mlpack::HollowBallBound<mlpack::ChebyshevDistance, float> cb;
cb |= floatData;
// Note the use of arma::fvec to represent a point, since ElemType is float.
const mlpack::RangeType<float> r3 = cb.RangeDistance(arma::fvec("1.5 1.5 4.0"));
std::cout << "Distance between Chebyshev distance HollowBallBound and "
    << "[1.5, 1.5, 4.0]: [" << r3.Lo() << ", " << r3.Hi() << "]." << std::endl;
```

---

### Custom `BoundType`s

The `BinarySpaceTree` class allows an arbitrary `BoundType` template parameter
to be specified for custom behavior.  By default, this is
[`HRectBound`](#hrectbound) (a hyper-rectangle bound), but it is also possible
to implement a custom `BoundType`.  Any custom `BoundType` class must implement
the following functions:

```c++
// NOTE: the custom BoundType class must take at least two template parameters.
template<typename DistanceType, typename ElemType>
class BoundType
{
 public:
  // A default constructor must be available.
  BoundType();

  // Initialize the bound to an empty bound in the given dimensionality.
  BoundType(const size_t dimensionality);

  // A copy and move constructor must be available.  (If your class is simple,
  // you can generally omit this and use the default-generated versions, which
  // are commented out below.)
  BoundType(const BoundType& other);
  BoundType(BoundType&& other);

  // BoundType(const BoundType& other) = default;
  // BoundType(BoundType&& other) = default;

  // Return the minimum and maximum ranges of the bound in the given dimension.
  mlpack::RangeType<ElemType> operator[](const size_t dim) const;

  // Return the longest possible distance between two points contained in the
  // bound.  (Examples: for a ball bound, this is just the regular diameter.
  // For a rectangle bound, this is the length of the longest diagonal.)
  ElemType Diameter() const;

  // Return the minimum width of the bound in any dimension.
  ElemType MinWidth() const;

  // Return the DistanceType object that this bound uses for distance
  // calculations.
  DistanceType& Distance();

  // Expand the bound so that it includes all of the data points in `points`.
  // `points` will be a matrix type whose element type matches `ElemType`.
  template<typename MatType>
  BoundType& operator|=(const MatType& points);

  // Compute the minimum possible distance between the given point and the
  // bound.  `VecType` will be a single column vector with element type that
  // matches `ElemType`.
  template<typename VecType>
  ElemType MinDistance(const VecType& point) const;

  // Compute the minimum possible distance between this bound and the given
  // other bound.
  ElemType MinDistance(const BoundType& other) const;

  // Compute the maximum possible distance between the given point and the
  // bound.  `VecType` will be a single column vector with element type that
  // matches `ElemType`.
  template<typename VecType>
  ElemType MaxDistance(const VecType& point) const;

  // Compute the maximum possible distance between this bound and the given
  // other bound.
  ElemType MaxDistance(const BoundType& other) const;

  // Compute the minimum and maximum distances between the given point and the
  // bound, returning them in a Range object.  `VecType` will be a single column
  // vector with element type that matches `ElemType`.
  template<typename VecType>
  mlpack::RangeType<ElemType> RangeDistance(const VecType& point) const;

  // Compute the minimum and maximum distances between this bound and the given
  // other bound, returning them in a Range object.
  mlpack::RangeType<ElemType> RangeDistance(const BoundType& other) const;

  // Compute the center of the bound and store it into the given `center`
  // vector.
  void Center(arma::Col<ElemType>& center);

  // Serialize the bound to disk using the cereal library.
  template<typename Archive>
  void serialize(Archive& ar, const uint32_t version);
};
```

Behavior of some aspects of the `BinarySpaceTree` depend on the traits of a
particular bound.  Optionally, you may define a `BoundTraits` specialization for
your bound type, of the following form:

```c++
// Replace `BoundType` below with the name of the custom class.
template<typename DistanceType, typename ElemType>
struct BoundTraits<BoundType<DistanceType, ElemType>>
{
  //! If true, then the bounds for each dimension are tight.  If false, then the
  //! bounds for each dimension may be looser than the range of all points held
  //! in the bound.  This defaults to false if the struct is not defined.
  static const bool HasTightBounds = false;
};
```

Note that if a custom `SplitType` is being used, the custom `BoundType` will
also have to implement any functions required by the custom `SplitType`.  In
addition, custom [`RuleType`s](../../../developer/trees.md#rules) used with tree
traversals may have additional requirements on the `BoundType`; the functions
listed above are merely the minimum required to use a `BoundType` with a
`BinarySpaceTree`.

## `StatisticType`

Each node in a `BinarySpaceTree` holds an instance of the `StatisticType`
class.  This class can be used to store additional bounding information or other
cached quantities that a `BinarySpaceTree` does not already compute.

mlpack provides a few existing `StatisticType` classes, and a custom
`StatisticType` can also be easily implemented:

 * [`EmptyStatistic`](#emptystatistic): an empty statistic class that does not
   hold any information
 * [Custom `StatisticType`s](#custom-statistictypes): implement a fully custom
   `StatisticType`

*Note:* this section is still under construction---not all statistic types are
documented yet.

### `EmptyStatistic`

The `EmptyStatistic` class is an empty placeholder class that is used as the
default `StatisticType` template parameter for mlpack trees.

The class ***does not hold any members and provides no functionality***.
[See the implementation.](/src/mlpack/core/tree/statistic.hpp)

### Custom `StatisticType`s

A custom `StatisticType` is trivial to implement.  Only a default constructor
and a constructor taking a `BinarySpaceTree` is necessary.

```
class CustomStatistic
{
 public:
  // Default constructor required by the StatisticType policy.
  CustomStatistic();

  // Construct a CustomStatistic for the given fully-constructed
  // `BinarySpaceTree` node.  Here we have templatized the tree type to make it
  // easy to handle any type of `BinarySpaceTree`.
  template<typename TreeType>
  StatisticType(TreeType& node);

  //
  // Adding any additional precomputed bound quantities can be done; these
  // quantities should be computed in the constructor.  They can then be
  // accessed from the tree with `node.Stat()`.
  //
};
```

*Example*: suppose we wanted to know, for each node, the exact time at which it
was created.  A `StatisticType` could be created that has a
[`std::time_t`](https://en.cppreference.com/w/cpp/chrono/c/time_t) member,
whose value is computed in the constructor.

## `SplitType`

The `SplitType` template parameter controls the algorithm used to split each
node of a `BinarySpaceTree` while building.  The splitting strategy used can be
entirely arbitrary---the `SplitType` only needs to specify whether a node should
be split, and if so, which points should go to the left child, and which should
go to the right child.

mlpack provides several drop-in choices for `SplitType`, and it is also possible
to write a fully custom split:

 * [`MidpointSplit`](#midpointsplit): splits on the midpoint of the dimension
   with maximum width
 * [`MeanSplit`](#meansplit): splits on the mean value of the points in the
   dimension with maximum width
<<<<<<< HEAD
 * [`RPTreeMeanSplit`](#rptreemeansplit): projects points onto a random vector,
   splitting on the median value of the projections, or in some cases on the
   distance from the mean value
 * [`RPTreeMaxSplit`](#rptreemaxsplit): projects points onto a random vector,
   splitting on a random offset of the median of projected points
=======
 * [`VantagePointSplit`](#vantagepointsplit): split by selecting a 'vantage
   point' and then split points into 'near' and 'far' sets
>>>>>>> ca27fa52
 * [Custom `SplitType`s](#custom-splittypes): implement a fully custom
   `SplitType` class

*Note:* this section is still under construction---not all split types are
documented yet.

### `MidpointSplit`

The `MidpointSplit` class is a splitting strategy that can be used by
[`BinarySpaceTree`](#binaryspacetree).  It is the default strategy for splitting
[`KDTree`s](kdtree.md).

The splitting strategy for the `MidpointSplit` class is, given a set of points:

 * Find the dimension of the points with maximum width.
 * Split in that dimension.
 * Points less than the midpoint (i.e. `(max + min) / 2`) will go to the left
   child.
 * Points greater than or equal to the midpoint will go to the right child.

For implementation details, see
[the source code](/src/mlpack/core/tree/binary_space_tree/midpoint_split_impl.hpp).

### `MeanSplit`

The `MeanSplit` class is a splitting strategy that can be used by
[`BinarySpaceTree`](#binaryspacetree).  It is the splitting strategy used by the
[`MeanSplitKDTree`](mean_split_kdtree.md) class.

The splitting strategy for the `MeanSplit` class is, given a set of points:

 * Find the dimension `d` of the points with maximum width.
 * Compute the mean value `m` of the points in dimension `d`.
 * Split in dimension `d`.
 * Points less than `m` will go to the left child.
 * Points greater than or equal to `m` will go to the right child.

In practice, the `MeanSplit` splitting strategy often results in a tree with
fewer leaf nodes than `MidpointSplit`, because each split is more likely to be
balanced.  However, counterintuitively, a more balanced tree can be *worse* for
search tasks like nearest neighbor search, because unbalanced nodes are more
easily pruned away during search.  In general, using `MidpointSplit` for nearest
neighbor search is 20-80% faster, *but this is not true for every dataset or
task*.

For implementation details, see
[the source code](/src/mlpack/core/tree/binary_space_tree/mean_split_impl.hpp).

<<<<<<< HEAD
### `RPTreeMeanSplit`

The `RPTreeMeanSplit` class is a splitting strategy that can be used by
[`BinarySpaceTree`](#binaryspacetree).  It is the splitting strategy used by the
[`RPTree`](rp_tree.md) class, and uses a random projection to split points.  The
general idea is described in the paper by
[Dasgupta and Freund](https://www.cs.cornell.edu/~abrahao/tdg/papers/p537.pdf),
as the `RPTree-Mean` version of the `ChooseRule()` function.

The splitting strategy for the `RPTreeMeanSplit` class is, given a set of
points:

 * Draw a random vector `z`.
 * Sample up to 100 points and compute `d`, the average pairwise distance
   between the points.
 * If `10 * d` is less than or equal to the squared diameter of the bounding box
   of the points:
   - Project all points onto the vector `z`, and compute the median `v` of the
     projected values.
   - Points with projected value less than `v` will go to the left child.
   - Points with projected value greater than or equal to `v` will go to the
     right child.
 * Otherwise:
   - Compute the mean `s` of all points.
   - Points with distance from `s` less than the median distance from `s`
     will go to the left child.
   - Points with distance from `s` greater than or equal to the median distance
     from `s` will go to the right child.

The implementation strategy differs slightly from the `RPTree-Mean` version in
the paper: instead of computing the true average pairwise distance between all
points, a sample of 100 points is used.

For implementation details, see
[the source code](/src/mlpack/core/tree/binary_space_tree/rp_tree_mean_split_impl.hpp).

### `RPTreeMaxSplit`

The `RPTreeMaxSplit` class is a splitting strategy that can be used by
[`BinarySpaceTree`](#binaryspacetree).  It is the splitting strategy used by the
[`MaxRPTree`](max_rp_tree.md) class, and uses a random projection to split
points.  The general idea is described in the paper by
[Dasgupta and Freund](https://www.cs.cornell.edu/~abrahao/tdg/papers/p537.pdf),
as the `RPTree-Max` version of the `ChooseRule()` function.

The splitting strategy for the `RPTreeMaxSplit` class is, given a set of points,

 * Draw a random vector `z`.
 * Sample up to 100 points (call this sample `S`).
 * Compute `v`, the median value of projections of points in `S` onto `z`.
 * Points with projection onto `z` less than `v` will go to the left child.
 * Points with projection onto `z` greater than or equal to `v` will go to the
   right child.

The implementation strategy differs slightly from the `RPTree-Max` version in
the paper: instead of computing the median on all points, a sample of 100 points
is used.

For implementation details, see
[the source code](/src/mlpack/core/tree/binary_space_tree/rp_tree_max_split_impl.hpp).
=======
### `VantagePointSplit`

The `VantagePointSplit` class is a splitting strategy that can be used by
[`BinarySpaceTree`](#binaryspacetree).  It is the default strategy for splitting
[`VPTree`s](vptree.md), and is detailed in
[the paper](https://www.mlpack.org/papers/uhlmann91.pdf).
Due to the nature of the split, ***`VantagePointSplit` should always be used
with the [`HollowBallBound`](#hollowballbound)***.

The splitting strategy for the `VantagePointSplit` class is, given a set of
points:

 * Select a vantage point from a sample of 100 random candidate points (or use
   the full set if there are fewer than 100 points):
   - Compute the distances between each candidate point and 100 additional
     random samples (or the full set if there are fewer than 100 points).
   - Select the vantage point as the candidate with maximum average distance to
     the additional random samples.
 * Compute a boundary distance `mu` that is the median distance between the
   vantage point and its random samples.
 * Points with distance less than `mu` from the vantage point will go to the
   left child.
 * Points with distance greater than `mu` from the vantage point will go to the
   right child.

The `VantagePointSplit` class has three template parameters:

```
VantagePointSplit<BoundType, MatType, MaxNumSamples = 100>
```

If a custom number of samples `S` is desired, the easiest way to specify is via
a template typedef:

```
template<typename BoundType, typename MatType>
using MyVantagePointSplit = VantagePointSplit<BoundType, MatType, S>;
```

Then, `MyVantagePointSplit` can be used directly with `BinarySpaceTree` as a
`SplitType`.

For implementation details, see
[the source code](/src/mlpack/core/tree/binary_space_tree/vantage_point_split_impl.hpp).
>>>>>>> ca27fa52

### Custom `SplitType`s

Custom split strategies for a binary space tree can be implemented via the
`SplitType` template parameter.  By default, the
[`MidpointSplit`](#midpointsplit) splitting strategy is used, but it is also
possible to implement and use a custom `SplitType`.  Any custom `SplitType`
class must implement the following signature:

```c++
// NOTE: the custom SplitType class must take two template parameters.
template<typename BoundType, typename ElemType>
class SplitType
{
 public:
  // The SplitType class must provide a SplitInfo struct that will contain the
  // information necessary to perform a split.  There are no required members
  // here; the BinarySpaceTree class merely passes these around in the
  // SplitNode() and PerformSplit() functions (see below).
  struct SplitInfo { };

  // Given that a node contains the points
  // `data.cols(begin, begin + count - 1)`, determine whether the node should be
  // split.  If so, `true` should be returned and `splitInfo` should be set with
  // the necessary information so that `PerformSplit()` can actually perform the
  // split.
  //
  // If the node should not be split, `false` should be returned, and
  // `splitInfo` is ignored.
  template<typename MatType>
  static bool SplitNode(const BoundType& bound,
                        MatType& data,
                        const size_t begin,
                        const size_t count,
                        SplitInfo& splitInfo);

  // Perform the split using the `splitInfo` object, which was populated by a
  // previous call to `SplitNode()`.  This should reorder the points in the
  // subset `data.points(begin, begin + count - 1)` such that the points for the
  // left child come first, and then the points for the right child come last.
  //
  // This should return the index of the first point that goes to the right
  // child.  This is equivalent to `begin + leftPoints` where `leftPoints` is
  // the number of points that went to the left child.  Very specifically, on
  // exit,
  //
  //   `data.cols(begin, begin + leftPoints - 1)` should contain only points
  //       that will go to the left child;
  //   `data.cols(begin + leftPoints, begin + count - 1)` should contain only
  //       points that will go to the right child;
  //   the value `begin + leftPoints` should be returned.
  //
  template<typename MatType>
  static size_t PerformSplit(MatType& data,
                             const size_t begin,
                             const size_t count,
                             const SplitInfo& splitInfo,
                             std::vector<size_t>& oldFromNew);
};
```

## Example usage

The `BinarySpaceTree` class is only really necessary when a custom bound type or
custom splitting strategy is intended to be used.  For simpler use cases, one of
the typedefs of `BinarySpaceTree` (such as [`KDTree`](kdtree.md)) will suffice.

For this reason, all of the examples below explicitly specify all five template
parameters of `BinarySpaceTree`.
[Writing a custom bound type](#custom-boundtypes) and
[writing a custom splitting strategy](#custom-splittypes) are discussed
in the previous sections.  Each of the parameters in the examples below can be
trivially changed for different behavior.

---

Build a `BinarySpaceTree` on the `cloud` dataset and print basic statistics
about the tree.

```c++
// See https://datasets.mlpack.org/cloud.csv.
arma::mat dataset;
mlpack::data::Load("cloud.csv", dataset, true);

// Build the binary space tree with a leaf size of 10.  (This means that nodes
// are split until they contain 10 or fewer points.)
//
// The std::move() means that `dataset` will be empty after this call, and no
// data will be copied during tree building.
mlpack::BinarySpaceTree<mlpack::EuclideanDistance,
                        mlpack::EmptyStatistic,
                        arma::mat,
                        mlpack::HRectBound,
                        mlpack::MidpointSplit> tree(std::move(dataset));

// Print the bounding box of the root node.
std::cout << "Bounding box of root node:" << std::endl;
for (size_t i = 0; i < tree.Bound().Dim(); ++i)
{
  std::cout << " - Dimension " << i << ": [" << tree.Bound()[i].Lo() << ", "
      << tree.Bound()[i].Hi() << "]." << std::endl;
}
std::cout << std::endl;

// Print the number of descendant points of the root, and of each of its
// children.
std::cout << "Descendant points of root:        "
    << tree.NumDescendants() << "." << std::endl;
std::cout << "Descendant points of left child:  "
    << tree.Left()->NumDescendants() << "." << std::endl;
std::cout << "Descendant points of right child: "
    << tree.Right()->NumDescendants() << "." << std::endl;
std::cout << std::endl;

// Compute the center of the BinarySpaceTree.
arma::vec center;
tree.Center(center);
std::cout << "Center of tree: " << center.t();
```

---

Build two `BinarySpaceTree`s on subsets of the corel dataset and compute minimum
and maximum distances between different nodes in the tree.

```c++
// See https://datasets.mlpack.org/corel-histogram.csv.
arma::mat dataset;
mlpack::data::Load("corel-histogram.csv", dataset, true);

// Convenience typedef for the tree type.
typedef mlpack::BinarySpaceTree<mlpack::EuclideanDistance,
                                mlpack::EmptyStatistic,
                                arma::mat,
                                mlpack::HRectBound,
                                mlpack::MidpointSplit> TreeType;

// Build trees on the first half and the second half of points.
TreeType tree1(dataset.cols(0, dataset.n_cols / 2));
TreeType tree2(dataset.cols(dataset.n_cols / 2 + 1, dataset.n_cols - 1));

// Compute the maximum distance between the trees.
std::cout << "Maximum distance between tree root nodes: "
    << tree1.MaxDistance(tree2) << "." << std::endl;

// Get the leftmost grandchild of the first tree's root---if it exists.
if (!tree1.IsLeaf() && !tree1.Child(0).IsLeaf())
{
  TreeType& node1 = tree1.Child(0).Child(0);

  // Get the rightmost grandchild of the second tree's root---if it exists.
  if (!tree2.IsLeaf() && !tree2.Child(1).IsLeaf())
  {
    TreeType& node2 = tree2.Child(1).Child(1);

    // Print the minimum and maximum distance between the nodes.
    mlpack::Range dists = node1.RangeDistance(node2);
    std::cout << "Possible distances between two grandchild nodes: ["
        << dists.Lo() << ", " << dists.Hi() << "]." << std::endl;

    // Print the minimum distance between the first node and the first
    // descendant point of the second node.
    const size_t descendantIndex = node2.Descendant(0);
    const double descendantMinDist =
        node1.MinDistance(node2.Dataset().col(descendantIndex));
    std::cout << "Minimum distance between grandchild node and descendant "
        << "point: " << descendantMinDist << "." << std::endl;

    // Which child of node2 is closer to node1?
    const size_t closerIndex = node2.GetNearestChild(node1);
    if (closerIndex == 0)
      std::cout << "The left child of node2 is closer to node1." << std::endl;
    else if (closerIndex == 1)
      std::cout << "The right child of node2 is closer to node1." << std::endl;
    else // closerIndex == 2 in this case.
      std::cout << "Both children of node2 are equally close to node1."
          << std::endl;

    // And which child of node1 is further from node2?
    const size_t furtherIndex = node1.GetFurthestChild(node2);
    if (furtherIndex == 0)
      std::cout << "The left child of node1 is further from node2."
          << std::endl;
    else if (furtherIndex == 1)
      std::cout << "The right child of node1 is further from node2."
          << std::endl;
    else // furtherIndex == 2 in this case.
      std::cout << "Both children of node1 are equally far from node2."
          << std::endl;
  }
}
```

---

Build a `BinarySpaceTree` on 32-bit floating point data and save it to disk.

```c++
// See https://datasets.mlpack.org/corel-histogram.csv.
arma::fmat dataset;
mlpack::data::Load("corel-histogram.csv", dataset);

// Build the BinarySpaceTree using 32-bit floating point data as the matrix
// type.  We will still use the default EmptyStatistic and EuclideanDistance
// parameters.  A leaf size of 100 is used here.
mlpack::BinarySpaceTree<mlpack::EuclideanDistance,
                        mlpack::EmptyStatistic,
                        arma::fmat,
                        mlpack::HRectBound,
                        mlpack::MidpointSplit> tree(std::move(dataset), 100);

// Save the tree to disk with the name 'tree'.
mlpack::data::Save("tree.bin", "tree", tree);

std::cout << "Saved tree with " << tree.Dataset().n_cols << " points to "
    << "'tree.bin'." << std::endl;
```

---

Load a 32-bit floating point `BinarySpaceTree` from disk, then traverse it
manually and find the number of leaf nodes with less than 10 points.

```c++
// This assumes the tree has already been saved to 'tree.bin' (as in the example
// above).

// This convenient typedef saves us a long type name!
typedef mlpack::BinarySpaceTree<mlpack::EuclideanDistance,
                                mlpack::EmptyStatistic,
                                arma::fmat,
                                mlpack::HRectBound,
                                mlpack::MidpointSplit> TreeType;

TreeType tree;
mlpack::data::Load("tree.bin", "tree", tree);
std::cout << "Tree loaded with " << tree.NumDescendants() << " points."
    << std::endl;

// Recurse in a depth-first manner.  Count both the total number of leaves, and
// the number of leaves with less than 10 points.
size_t leafCount = 0;
size_t totalLeafCount = 0;
std::stack<TreeType*> stack;
stack.push(&tree);
while (!stack.empty())
{
  TreeType* node = stack.top();
  stack.pop();

  if (node->NumPoints() < 10)
    ++leafCount;
  ++totalLeafCount;

  if (!node->IsLeaf())
  {
    stack.push(node->Left());
    stack.push(node->Right());
  }
}

// Note that it would be possible to use TreeType::SingleTreeTraverser to
// perform the recursion above, but that is more well-suited for more complex
// tasks that require pruning and other non-trivial behavior; so using a simple
// stack is the better option here.

// Print the results.
std::cout << leafCount << " out of " << totalLeafCount << " leaves have less "
  << "than 10 points." << std::endl;
```

---

Build a `BinarySpaceTree` and map between original points and new points.

```c++
// See https://datasets.mlpack.org/cloud.csv.
arma::mat dataset;
mlpack::data::Load("cloud.csv", dataset, true);

// Build the tree.
std::vector<size_t> oldFromNew, newFromOld;
mlpack::BinarySpaceTree<mlpack::EuclideanDistance,
                        mlpack::EmptyStatistic,
                        arma::mat,
                        mlpack::HRectBound,
                        mlpack::MidpointSplit> tree(
    dataset, oldFromNew, newFromOld);

// oldFromNew and newFromOld will be set to the same size as the dataset.
std::cout << "Number of points in dataset: " << dataset.n_cols << "."
    << std::endl;
std::cout << "Size of oldFromNew: " << oldFromNew.size() << "." << std::endl;
std::cout << "Size of newFromOld: " << newFromOld.size() << "." << std::endl;
std::cout << std::endl;

// See where point 42 in the tree's dataset came from.
std::cout << "Point 42 in the permuted tree's dataset:" << std::endl;
std::cout << "  " << tree.Dataset().col(42).t();
std::cout << "Was originally point " << oldFromNew[42] << ":" << std::endl;
std::cout << "  " << dataset.col(oldFromNew[42]).t();
std::cout << std::endl;

// See where point 7 in the original dataset was mapped.
std::cout << "Point 7 in original dataset:" << std::endl;
std::cout << "  " << dataset.col(7).t();
std::cout << "Mapped to point " << newFromOld[7] << ":" << std::endl;
std::cout << "  " << tree.Dataset().col(newFromOld[7]).t();
```<|MERGE_RESOLUTION|>--- conflicted
+++ resolved
@@ -1625,16 +1625,13 @@
    with maximum width
  * [`MeanSplit`](#meansplit): splits on the mean value of the points in the
    dimension with maximum width
-<<<<<<< HEAD
+ * [`VantagePointSplit`](#vantagepointsplit): split by selecting a 'vantage
+   point' and then split points into 'near' and 'far' sets
  * [`RPTreeMeanSplit`](#rptreemeansplit): projects points onto a random vector,
    splitting on the median value of the projections, or in some cases on the
    distance from the mean value
  * [`RPTreeMaxSplit`](#rptreemaxsplit): projects points onto a random vector,
    splitting on a random offset of the median of projected points
-=======
- * [`VantagePointSplit`](#vantagepointsplit): split by selecting a 'vantage
-   point' and then split points into 'near' and 'far' sets
->>>>>>> ca27fa52
  * [Custom `SplitType`s](#custom-splittypes): implement a fully custom
    `SplitType` class
 
@@ -1683,7 +1680,51 @@
 For implementation details, see
 [the source code](/src/mlpack/core/tree/binary_space_tree/mean_split_impl.hpp).
 
-<<<<<<< HEAD
+### `VantagePointSplit`
+
+The `VantagePointSplit` class is a splitting strategy that can be used by
+[`BinarySpaceTree`](#binaryspacetree).  It is the default strategy for splitting
+[`VPTree`s](vptree.md), and is detailed in
+[the paper](https://www.mlpack.org/papers/uhlmann91.pdf).
+Due to the nature of the split, ***`VantagePointSplit` should always be used
+with the [`HollowBallBound`](#hollowballbound)***.
+
+The splitting strategy for the `VantagePointSplit` class is, given a set of
+points:
+
+ * Select a vantage point from a sample of 100 random candidate points (or use
+   the full set if there are fewer than 100 points):
+   - Compute the distances between each candidate point and 100 additional
+     random samples (or the full set if there are fewer than 100 points).
+   - Select the vantage point as the candidate with maximum average distance to
+     the additional random samples.
+ * Compute a boundary distance `mu` that is the median distance between the
+   vantage point and its random samples.
+ * Points with distance less than `mu` from the vantage point will go to the
+   left child.
+ * Points with distance greater than `mu` from the vantage point will go to the
+   right child.
+
+The `VantagePointSplit` class has three template parameters:
+
+```
+VantagePointSplit<BoundType, MatType, MaxNumSamples = 100>
+```
+
+If a custom number of samples `S` is desired, the easiest way to specify is via
+a template typedef:
+
+```
+template<typename BoundType, typename MatType>
+using MyVantagePointSplit = VantagePointSplit<BoundType, MatType, S>;
+```
+
+Then, `MyVantagePointSplit` can be used directly with `BinarySpaceTree` as a
+`SplitType`.
+
+For implementation details, see
+[the source code](/src/mlpack/core/tree/binary_space_tree/vantage_point_split_impl.hpp).
+
 ### `RPTreeMeanSplit`
 
 The `RPTreeMeanSplit` class is a splitting strategy that can be used by
@@ -1744,52 +1785,6 @@
 
 For implementation details, see
 [the source code](/src/mlpack/core/tree/binary_space_tree/rp_tree_max_split_impl.hpp).
-=======
-### `VantagePointSplit`
-
-The `VantagePointSplit` class is a splitting strategy that can be used by
-[`BinarySpaceTree`](#binaryspacetree).  It is the default strategy for splitting
-[`VPTree`s](vptree.md), and is detailed in
-[the paper](https://www.mlpack.org/papers/uhlmann91.pdf).
-Due to the nature of the split, ***`VantagePointSplit` should always be used
-with the [`HollowBallBound`](#hollowballbound)***.
-
-The splitting strategy for the `VantagePointSplit` class is, given a set of
-points:
-
- * Select a vantage point from a sample of 100 random candidate points (or use
-   the full set if there are fewer than 100 points):
-   - Compute the distances between each candidate point and 100 additional
-     random samples (or the full set if there are fewer than 100 points).
-   - Select the vantage point as the candidate with maximum average distance to
-     the additional random samples.
- * Compute a boundary distance `mu` that is the median distance between the
-   vantage point and its random samples.
- * Points with distance less than `mu` from the vantage point will go to the
-   left child.
- * Points with distance greater than `mu` from the vantage point will go to the
-   right child.
-
-The `VantagePointSplit` class has three template parameters:
-
-```
-VantagePointSplit<BoundType, MatType, MaxNumSamples = 100>
-```
-
-If a custom number of samples `S` is desired, the easiest way to specify is via
-a template typedef:
-
-```
-template<typename BoundType, typename MatType>
-using MyVantagePointSplit = VantagePointSplit<BoundType, MatType, S>;
-```
-
-Then, `MyVantagePointSplit` can be used directly with `BinarySpaceTree` as a
-`SplitType`.
-
-For implementation details, see
-[the source code](/src/mlpack/core/tree/binary_space_tree/vantage_point_split_impl.hpp).
->>>>>>> ca27fa52
 
 ### Custom `SplitType`s
 
