--- conflicted
+++ resolved
@@ -402,32 +402,8 @@
   tmp=${f#./doc/}; # Strip leading ./doc/.
   of="$output_dir/${tmp%.md}.html";
 
-<<<<<<< HEAD
   # Check HTML, if we did not disable that.
   if [ ! -z ${DISABLE_HTML_CHECKS+x} ];
-=======
-  tidy -qe "$of" || exit 1;
-done
-
-# Now take a second pass to check all the links.
-find "$output_dir" -iname '*.html' -print0 | while read -d $'\0' f
-do
-  echo "Checking links in $f...";
-
-  # To run checklink we have to strip out some perl stderr warnings...
-  # We also filter out a number of spurious bad error codes that some webservers
-  # seem to give, probably to prevent crawling just like this.
-  checklink -qs \
-      --follow-file-links \
-      --suppress-broken 405 \
-      --suppress-broken 503 \
-      --suppress-broken 301 \
-      --suppress-broken 400 \
-      -X "https://eigen.tuxfamily.org/index.php\?title=Main_Page" \
-      -X "https://mlpack.slack.com/" "$f" 2>&1 |
-      grep -v 'Use of uninitialized value' > checklink_out;
-  if [ -s checklink_out ];
->>>>>>> 620a770b
   then
     tidy -qe "$of" || exit 1;
   fi
@@ -446,6 +422,7 @@
         --suppress-broken 405 \
         --suppress-broken 503 \
         --suppress-broken 301 \
+        --suppress-broken 400 \
         -X "https://eigen.tuxfamily.org/index.php\?title=Main_Page" \
         -X "https://mlpack.slack.com/" "$f" 2>&1 |
         grep -v 'Use of uninitialized value' > checklink_out;
