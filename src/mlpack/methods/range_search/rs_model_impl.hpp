--- conflicted
+++ resolved
@@ -66,17 +66,16 @@
       ar & CreateNVP(rPlusPlusTreeRS, "range_search_model");
       break;
 
-<<<<<<< HEAD
+    case VP_TREE:
+      ar & CreateNVP(vpTreeRS, "range_search_model");
+      break;
+
     case RP_TREE:
       ar & CreateNVP(rpTreeRS, "range_search_model");
       break;
 
     case MAX_SPLIT_RP_TREE:
       ar & CreateNVP(maxSplitPRTreeRS, "range_search_model");
-=======
-    case VP_TREE:
-      ar & CreateNVP(vpTreeRS, "range_search_model");
->>>>>>> 067ff771
       break;
   }
 }
@@ -101,15 +100,12 @@
     return rPlusTreeRS->ReferenceSet();
   else if (rPlusPlusTreeRS)
     return rPlusPlusTreeRS->ReferenceSet();
-<<<<<<< HEAD
+  else if (vpTreeRS)
+    return vpTreeRS->ReferenceSet();
   else if (rpTreeRS)
     return rpTreeRS->ReferenceSet();
   else if (maxSplitPRTreeRS)
     return maxSplitPRTreeRS->ReferenceSet();
-=======
-  else if (vpTreeRS)
-    return vpTreeRS->ReferenceSet();
->>>>>>> 067ff771
 
   throw std::runtime_error("no range search model initialized");
 }
@@ -134,48 +130,42 @@
     return rPlusTreeRS->SingleMode();
   else if (rPlusPlusTreeRS)
     return rPlusPlusTreeRS->SingleMode();
-<<<<<<< HEAD
+  else if (vpTreeRS)
+    return vpTreeRS->SingleMode();
   else if (rpTreeRS)
     return rpTreeRS->SingleMode();
   else if (maxSplitPRTreeRS)
     return maxSplitPRTreeRS->SingleMode();
-=======
+
+  throw std::runtime_error("no range search model initialized");
+}
+
+inline bool& RSModel::SingleMode()
+{
+  if (kdTreeRS)
+    return kdTreeRS->SingleMode();
+  else if (coverTreeRS)
+    return coverTreeRS->SingleMode();
+  else if (rTreeRS)
+    return rTreeRS->SingleMode();
+  else if (rStarTreeRS)
+    return rStarTreeRS->SingleMode();
+  else if (ballTreeRS)
+    return ballTreeRS->SingleMode();
+  else if (xTreeRS)
+    return xTreeRS->SingleMode();
+  else if (hilbertRTreeRS)
+    return hilbertRTreeRS->SingleMode();
+  else if (rPlusTreeRS)
+    return rPlusTreeRS->SingleMode();
+  else if (rPlusPlusTreeRS)
+    return rPlusPlusTreeRS->SingleMode();
   else if (vpTreeRS)
     return vpTreeRS->SingleMode();
->>>>>>> 067ff771
-
-  throw std::runtime_error("no range search model initialized");
-}
-
-inline bool& RSModel::SingleMode()
-{
-  if (kdTreeRS)
-    return kdTreeRS->SingleMode();
-  else if (coverTreeRS)
-    return coverTreeRS->SingleMode();
-  else if (rTreeRS)
-    return rTreeRS->SingleMode();
-  else if (rStarTreeRS)
-    return rStarTreeRS->SingleMode();
-  else if (ballTreeRS)
-    return ballTreeRS->SingleMode();
-  else if (xTreeRS)
-    return xTreeRS->SingleMode();
-  else if (hilbertRTreeRS)
-    return hilbertRTreeRS->SingleMode();
-  else if (rPlusTreeRS)
-    return rPlusTreeRS->SingleMode();
-  else if (rPlusPlusTreeRS)
-    return rPlusPlusTreeRS->SingleMode();
-<<<<<<< HEAD
   else if (rpTreeRS)
     return rpTreeRS->SingleMode();
   else if (maxSplitPRTreeRS)
     return maxSplitPRTreeRS->SingleMode();
-=======
-  else if (vpTreeRS)
-    return vpTreeRS->SingleMode();
->>>>>>> 067ff771
 
   throw std::runtime_error("no range search model initialized");
 }
@@ -200,48 +190,42 @@
     return rPlusTreeRS->Naive();
   else if (rPlusPlusTreeRS)
     return rPlusPlusTreeRS->Naive();
-<<<<<<< HEAD
+  else if (vpTreeRS)
+    return vpTreeRS->Naive();
   else if (rpTreeRS)
     return rpTreeRS->Naive();
   else if (maxSplitPRTreeRS)
     return maxSplitPRTreeRS->Naive();
-=======
+
+  throw std::runtime_error("no range search model initialized");
+}
+
+inline bool& RSModel::Naive()
+{
+  if (kdTreeRS)
+    return kdTreeRS->Naive();
+  else if (coverTreeRS)
+    return coverTreeRS->Naive();
+  else if (rTreeRS)
+    return rTreeRS->Naive();
+  else if (rStarTreeRS)
+    return rStarTreeRS->Naive();
+  else if (ballTreeRS)
+    return ballTreeRS->Naive();
+  else if (xTreeRS)
+    return xTreeRS->Naive();
+  else if (hilbertRTreeRS)
+    return hilbertRTreeRS->Naive();
+  else if (rPlusTreeRS)
+    return rPlusTreeRS->Naive();
+  else if (rPlusPlusTreeRS)
+    return rPlusPlusTreeRS->Naive();
   else if (vpTreeRS)
     return vpTreeRS->Naive();
->>>>>>> 067ff771
-
-  throw std::runtime_error("no range search model initialized");
-}
-
-inline bool& RSModel::Naive()
-{
-  if (kdTreeRS)
-    return kdTreeRS->Naive();
-  else if (coverTreeRS)
-    return coverTreeRS->Naive();
-  else if (rTreeRS)
-    return rTreeRS->Naive();
-  else if (rStarTreeRS)
-    return rStarTreeRS->Naive();
-  else if (ballTreeRS)
-    return ballTreeRS->Naive();
-  else if (xTreeRS)
-    return xTreeRS->Naive();
-  else if (hilbertRTreeRS)
-    return hilbertRTreeRS->Naive();
-  else if (rPlusTreeRS)
-    return rPlusTreeRS->Naive();
-  else if (rPlusPlusTreeRS)
-    return rPlusPlusTreeRS->Naive();
-<<<<<<< HEAD
   else if (rpTreeRS)
     return rpTreeRS->Naive();
   else if (maxSplitPRTreeRS)
     return maxSplitPRTreeRS->Naive();
-=======
-  else if (vpTreeRS)
-    return vpTreeRS->Naive();
->>>>>>> 067ff771
 
   throw std::runtime_error("no range search model initialized");
 }
