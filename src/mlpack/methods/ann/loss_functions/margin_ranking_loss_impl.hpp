/**
 * @file methods/ann/loss_functions/margin_ranking_loss_impl.hpp
 * @author Andrei Mihalea
 *
 * Implementation of the Margin Ranking Loss function.
 *
 * mlpack is free software; you may redistribute it and/or modify it under the
 * terms of the 3-clause BSD license.  You should have received a copy of the
 * 3-clause BSD license along with mlpack.  If not, see
 * http://www.opensource.org/licenses/BSD-3-Clause for more information.
 */
#ifndef MLPACK_METHODS_ANN_LOSS_FUNCTION_MARGIN_IMPL_LOSS_HPP
#define MLPACK_METHODS_ANN_LOSS_FUNCTION_MARGIN_IMPL_LOSS_HPP

// In case it hasn't been included.
#include "margin_ranking_loss.hpp"

namespace mlpack {
namespace ann /** Artifical Neural Network. */ {

<<<<<<< HEAD
template<typename MatType>
MarginRankingLossType<MatType>::MarginRankingLossType(
    const double margin) : margin(margin)
=======
template<typename InputDataType, typename OutputDataType>
MarginRankingLoss<InputDataType, OutputDataType>::MarginRankingLoss(
    const double margin, const bool reduction):
    margin(margin), reduction(reduction)
>>>>>>> c4bb721e
{
  // Nothing to do here.
}

template<typename MatType>
typename MatType::elem_type MarginRankingLossType<MatType>::Forward(
    const MatType& prediction,
    const MatType& target)
{
  const int predictionRows = prediction.n_rows;
  const MatType& prediction1 = prediction.rows(0,
      predictionRows / 2 - 1);
  const MatType& prediction2 = prediction.rows(predictionRows / 2,
      predictionRows - 1);

  double lossSum = arma::accu(arma::max(arma::zeros(size(target)),
      -target % (prediction1 - prediction2) + margin));

  if (reduction)
    return lossSum;

  return lossSum / target.n_elem;
}

template<typename MatType>
void MarginRankingLossType<MatType>::Backward(
    const MatType& prediction,
    const MatType& target,
    MatType& loss)
{
  const int predictionRows = prediction.n_rows;
  const MatType& prediction1 = prediction.rows(0,
      predictionRows / 2 - 1);
  const MatType& prediction2 = prediction.rows(predictionRows / 2,
      predictionRows - 1);
  LossType lossPrediction1 = -target % (prediction1 - prediction2) + margin;
  lossPrediction1.elem(arma::find(lossPrediction1 >= 0)).ones();
  lossPrediction1.elem(arma::find(lossPrediction1 < 0)).zeros();
  LossType lossPrediction2 = lossPrediction1;
  lossPrediction1 = -target % lossPrediction1;
  lossPrediction2 = target % lossPrediction2;
  loss = arma::join_cols(lossPrediction1, lossPrediction2);

  if (!reduction)
    loss = loss / target.n_elem;
}

template<typename MatType>
template<typename Archive>
void MarginRankingLossType<MatType>::serialize(
    Archive& ar,
    const uint32_t /* version */)
{
  ar(CEREAL_NVP(margin));
  ar(CEREAL_NVP(reduction));
}

} // namespace ann
} // namespace mlpack

#endif<|MERGE_RESOLUTION|>--- conflicted
+++ resolved
@@ -18,16 +18,11 @@
 namespace mlpack {
 namespace ann /** Artifical Neural Network. */ {
 
-<<<<<<< HEAD
 template<typename MatType>
 MarginRankingLossType<MatType>::MarginRankingLossType(
-    const double margin) : margin(margin)
-=======
-template<typename InputDataType, typename OutputDataType>
-MarginRankingLoss<InputDataType, OutputDataType>::MarginRankingLoss(
-    const double margin, const bool reduction):
-    margin(margin), reduction(reduction)
->>>>>>> c4bb721e
+    const double margin, const bool reduction) :
+    margin(margin),
+    reduction(reduction)
 {
   // Nothing to do here.
 }
