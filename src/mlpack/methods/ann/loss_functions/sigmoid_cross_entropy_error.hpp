--- conflicted
+++ resolved
@@ -48,21 +48,15 @@
 {
  public:
   /**
-<<<<<<< HEAD
    * Create the SigmoidCrossEntropyErrorType object.
-   */
-  SigmoidCrossEntropyErrorType();
-=======
-   * Create the SigmoidCrossEntropyError object.
    *
    * @param reduction Specifies the reduction to apply to the output. If false,
    *                  'mean' reduction is used, where sum of the output will be
    *                  divided by the number of elements in the output. If true,
    *                  'sum' reduction is used and the output will be summed. It
    *                  is set to true by default.
-   */                  
-  SigmoidCrossEntropyError(const bool reduction = true);
->>>>>>> c4bb721e
+   */
+  SigmoidCrossEntropyErrorType(const bool reduction = true);
 
   /**
    * Computes the Sigmoid CrossEntropy Error functions.
@@ -97,21 +91,15 @@
    * Serialize the layer.
    */
   template<typename Archive>
-  void serialize(Archive& ar, const uint32_t /* version */) { }
+  void serialize(Archive& ar, const uint32_t /* version */);
+
+ private:
+  //! Boolean value that tells if reduction is 'sum' or 'mean'.
+  bool reduction;
 }; // class SigmoidCrossEntropyErrorType
 
-<<<<<<< HEAD
 // Default typedef for typical `arma::mat` usage.
 typedef SigmoidCrossEntropyErrorType<arma::mat> SigmoidCrossEntropyError;
-=======
- private:
-  //! Locally-stored output parameter object.
-  OutputDataType outputParameter;
-
-  //! Boolean value that tells if reduction is 'sum' or 'mean'.
-  bool reduction;
-}; // class SigmoidCrossEntropy
->>>>>>> c4bb721e
 
 } // namespace ann
 } // namespace mlpack
