--- conflicted
+++ resolved
@@ -274,20 +274,17 @@
   //! Modify the right padding width.
   size_t& PadWRight() { return padWRight; }
 
-<<<<<<< HEAD
   //! Get the shape of the input.
   size_t InputShape() const
   {
     return inputHeight * inputWidth * inSize;
   }
 
-=======
   //! Get the size of the weight matrix.
   size_t WeightSize() const
   {
     return (outSize * inSize * kernelWidth * kernelHeight) + outSize;
   }
->>>>>>> 685de4d5
   /**
    * Serialize the layer.
    */
