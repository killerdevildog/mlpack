--- conflicted
+++ resolved
@@ -41,15 +41,12 @@
         __VA_ARGS__>); \
     CEREAL_REGISTER_TYPE(mlpack::ann::DropConnectType<__VA_ARGS__>); \
     CEREAL_REGISTER_TYPE(mlpack::ann::DropoutType<__VA_ARGS__>); \
-<<<<<<< HEAD
     CEREAL_REGISTER_TYPE(mlpack::ann::GroupedConvolutionType< \
         mlpack::ann::NaiveConvolution<mlpack::ann::ValidConvolution>, \
         mlpack::ann::NaiveConvolution<mlpack::ann::FullConvolution>, \
         mlpack::ann::NaiveConvolution<mlpack::ann::ValidConvolution>, \
         __VA_ARGS__>); \
-=======
     CEREAL_REGISTER_TYPE(mlpack::ann::IdentityType<__VA_ARGS__>); \
->>>>>>> 29d34a13
     CEREAL_REGISTER_TYPE(mlpack::ann::LeakyReLUType<__VA_ARGS__>); \
     CEREAL_REGISTER_TYPE(mlpack::ann::Linear3DType<__VA_ARGS__>); \
     CEREAL_REGISTER_TYPE(mlpack::ann::LinearType<__VA_ARGS__>); \
