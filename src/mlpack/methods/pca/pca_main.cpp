--- conflicted
+++ resolved
@@ -54,15 +54,10 @@
     "Multiple different decomposition techniques can be used.  The method to "
     "use can be specified with the " +
     PRINT_PARAM_STRING("decomposition_method") + " parameter, and it may take "
-<<<<<<< HEAD
-    "the values 'exact', 'randomized', or 'quic'.",
-    // Example.
-=======
     "the values 'exact', 'randomized', or 'quic'.");
 
 // Example.
 BINDING_EXAMPLE(
->>>>>>> e5d138a3
     "For example, to reduce the dimensionality of the matrix " +
     PRINT_DATASET("data") + " to 5 dimensions using randomized SVD for the "
     "decomposition, storing the output matrix to " +
