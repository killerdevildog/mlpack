--- conflicted
+++ resolved
@@ -199,11 +199,7 @@
 
   // Calculate sigmoid function for each point.  The (1.0 - decisionBoundary)
   // term correctly sets an offset so that floor() returns 0 or 1 correctly.
-<<<<<<< HEAD
-  labels = arma::conv_to<arma::Row<size_t>>::from((one /
-=======
   labels = ConvTo<arma::Row<size_t>>::From((one /
->>>>>>> 7ee0fbbd
       (one + exp(-parameters(0) -
       parameters.tail_cols(parameters.n_elem - 1) * dataset))) +
       (one - ((ElemType) decisionBoundary)));
