--- conflicted
+++ resolved
@@ -34,16 +34,8 @@
                                         const size_t numClasses,
                                         const size_t minimumLeafSize)
 {
-<<<<<<< HEAD
-  // Copy or move data.
-  typedef typename std::remove_const<
-      typename std::remove_reference<MatType>::type>::type TrueMatType;
-  typedef typename std::remove_const<
-      typename std::remove_reference<LabelsType>::type>::type TrueLabelsType;
-=======
   using TrueMatType = typename std::decay<MatType>::type;
   using TrueLabelsType = typename std::decay<LabelsType>::type;
->>>>>>> 483833e3
 
   // Copy or move data.
   TrueMatType tmpData(std::forward<MatType>(data));
@@ -77,13 +69,6 @@
   using TrueLabelsType = typename std::decay<LabelsType>::type;
 
   // Copy or move data.
-<<<<<<< HEAD
-  typedef typename std::remove_const<
-      typename std::remove_reference<MatType>::type>::type TrueMatType;
-  typedef typename std::remove_const<
-      typename std::remove_reference<LabelsType>::type>::type TrueLabelsType;
-=======
->>>>>>> 483833e3
   TrueMatType tmpData(std::forward<MatType>(data));
   TrueLabelsType tmpLabels(std::forward<LabelsType>(labels));
 
@@ -117,19 +102,9 @@
                                             typename std::remove_reference<
                                             WeightsType>::type>::value>*)
 {
-<<<<<<< HEAD
-  // Copy or move data.
-  typedef typename std::remove_const<
-      typename std::remove_reference<MatType>::type>::type TrueMatType;
-  typedef typename std::remove_const<
-      typename std::remove_reference<LabelsType>::type>::type TrueLabelsType;
-  typedef typename std::remove_const<
-      typename std::remove_reference<WeightsType>::type>::type TrueWeightsType;
-=======
   using TrueMatType = typename std::decay<MatType>::type;
   using TrueLabelsType = typename std::decay<LabelsType>::type;
   using TrueWeightsType = typename std::decay<WeightsType>::type;
->>>>>>> 483833e3
 
   // Copy or move data.
   TrueMatType tmpData(std::forward<MatType>(data));
@@ -164,19 +139,9 @@
                                             typename std::remove_reference<
                                             WeightsType>::type>::value>*)
 {
-<<<<<<< HEAD
-  // Copy or move data.
-  typedef typename std::remove_const<
-      typename std::remove_reference<MatType>::type>::type TrueMatType;
-  typedef typename std::remove_const<
-      typename std::remove_reference<LabelsType>::type>::type TrueLabelsType;
-  typedef typename std::remove_const<
-      typename std::remove_reference<WeightsType>::type>::type TrueWeightsType;
-=======
   using TrueMatType = typename std::decay<MatType>::type;
   using TrueLabelsType = typename std::decay<LabelsType>::type;
   using TrueWeightsType = typename std::decay<WeightsType>::type;
->>>>>>> 483833e3
 
   // Copy or move data.
   TrueMatType tmpData(std::forward<MatType>(data));
@@ -385,16 +350,8 @@
     throw std::invalid_argument(oss.str());
   }
 
-<<<<<<< HEAD
-  // Copy or move data.
-  typedef typename std::remove_const<
-      typename std::remove_reference<MatType>::type>::type TrueMatType;
-  typedef typename std::remove_const<
-      typename std::remove_reference<LabelsType>::type>::type TrueLabelsType;
-=======
   using TrueMatType = typename std::decay<MatType>::type;
   using TrueLabelsType = typename std::decay<LabelsType>::type;
->>>>>>> 483833e3
 
   // Copy or move data.
   TrueMatType tmpData(std::forward<MatType>(data));
@@ -434,16 +391,8 @@
     throw std::invalid_argument(oss.str());
   }
 
-<<<<<<< HEAD
-  // Copy or move data.
-  typedef typename std::remove_const<
-      typename std::remove_reference<MatType>::type>::type TrueMatType;
-  typedef typename std::remove_const<
-      typename std::remove_reference<LabelsType>::type>::type TrueLabelsType;
-=======
   using TrueMatType = typename std::decay<MatType>::type;
   using TrueLabelsType = typename std::decay<LabelsType>::type;
->>>>>>> 483833e3
 
   // Copy or move data.
   TrueMatType tmpData(std::forward<MatType>(data));
@@ -488,19 +437,9 @@
     throw std::invalid_argument(oss.str());
   }
 
-<<<<<<< HEAD
-  // Copy or move data.
-  typedef typename std::remove_const<
-      typename std::remove_reference<MatType>::type>::type TrueMatType;
-  typedef typename std::remove_const<
-      typename std::remove_reference<LabelsType>::type>::type TrueLabelsType;
-  typedef typename std::remove_const<
-      typename std::remove_reference<WeightsType>::type>::type TrueWeightsType;
-=======
   using TrueMatType = typename std::decay<MatType>::type;
   using TrueLabelsType = typename std::decay<LabelsType>::type;
   using TrueWeightsType = typename std::decay<WeightsType>::type;
->>>>>>> 483833e3
 
   // Copy or move data.
   TrueMatType tmpData(std::forward<MatType>(data));
@@ -544,19 +483,9 @@
     throw std::invalid_argument(oss.str());
   }
 
-<<<<<<< HEAD
-  // Copy or move data.
-  typedef typename std::remove_const<
-      typename std::remove_reference<MatType>::type>::type TrueMatType;
-  typedef typename std::remove_const<
-      typename std::remove_reference<LabelsType>::type>::type TrueLabelsType;
-  typedef typename std::remove_const<
-      typename std::remove_reference<WeightsType>::type>::type TrueWeightsType;
-=======
   using TrueMatType = typename std::decay<MatType>::type;
   using TrueLabelsType = typename std::decay<LabelsType>::type;
   using TrueWeightsType = typename std::decay<WeightsType>::type;
->>>>>>> 483833e3
 
   // Copy or move data.
   TrueMatType tmpData(std::forward<MatType>(data));
