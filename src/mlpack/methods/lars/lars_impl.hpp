--- conflicted
+++ resolved
@@ -658,33 +658,6 @@
     if (maxCorr < tolerance)
       break;
 
-<<<<<<< HEAD
-    // Floats require a really large tolerance for this condition.
-    const ElemType tol = (std::is_same<ElemType, double>::value) ? 1e-6 : 0.01;
-    if ((matGram != &matGramInternal) &&
-        ((maxActiveCorr - minActiveCorr) / maxActiveCorr) > tol)
-    {
-      // Construct the error message to match the user's settings.
-      std::ostringstream oss;
-      oss << "LARS::Train(): correlation conditions violated; check that your "
-          << "given Gram matrix is properly computed on ";
-      if (fitIntercept)
-        oss << "mean-centered ";
-      else
-        oss << "non-mean-centered ";
-      if (normalizeData)
-        oss << "unit-variance (normalized) ";
-      else
-        oss << "non-normalized ";
-      oss << "data";
-      if (lambda2 > 0.0)
-        oss << " with lambda2 = " << lambda2 << " added to the diagonal";
-      oss << "!";
-      throw std::runtime_error(oss.str());
-    }
-
-=======
->>>>>>> e851d036
     // Add the variable to the active set and update the Gram matrix as
     // necessary.
     if (!lassocond)
