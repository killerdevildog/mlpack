--- conflicted
+++ resolved
@@ -3,7 +3,8 @@
 # mlpack test executable.
 add_executable(mlpack_test
   EXCLUDE_FROM_ALL
-<<<<<<< HEAD
+  ${MLPACK_TEST_SRCS}
+
   # Tests for neural network code (and reinforcement learning code).
   ann/activation_functions_test.cpp
   ann/ann_dist_test.cpp
@@ -36,10 +37,6 @@
 #  ann/not_adapted/wgan_test.cpp
 
   # Tests for other methods.
-=======
-  ${MLPACK_TEST_SRCS}
-  activation_functions_test.cpp
->>>>>>> 19be49c0
   adaboost_test.cpp
   akfn_test.cpp
   aknn_test.cpp
