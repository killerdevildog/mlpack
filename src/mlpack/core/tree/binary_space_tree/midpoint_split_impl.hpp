--- conflicted
+++ resolved
@@ -23,11 +23,7 @@
                                                   SplitInfo& splitInfo)
 {
   double maxWidth = -1;
-<<<<<<< HEAD
   splitInfo.splitDimension = data.n_rows; // Indicate invalid.
-=======
-  double splitVal = DBL_MAX;
->>>>>>> b8de1faa
 
   // Find the split dimension.  If the bound is tight, we only need to consult
   // the bound's width.
@@ -40,14 +36,10 @@
       if (width > maxWidth)
       {
         maxWidth = width;
-<<<<<<< HEAD
         splitInfo.splitDimension = d;
-=======
-        splitDimension = d;
 
         // Split in the midpoint of that dimension.
-        splitVal = bound[d].Mid();
->>>>>>> b8de1faa
+        splitInfo.splitVal = bound[d].Mid();
       }
     }
   }
@@ -75,14 +67,9 @@
       if (width > maxWidth)
       {
         maxWidth = width;
-<<<<<<< HEAD
         splitInfo.splitDimension = d;
-=======
-        splitDimension = d;
-
         // Split in the midpoint of that dimension.
-        splitVal = ranges[d].Mid();
->>>>>>> b8de1faa
+        splitInfo.splitVal = ranges[d].Mid();
       }
     }
 
@@ -92,94 +79,8 @@
   if (maxWidth <= 0) // All these points are the same.  We can't split.
     return false;
 
-<<<<<<< HEAD
   // Split in the midpoint of that dimension.
   splitInfo.splitVal = bound[splitInfo.splitDimension].Mid();
-=======
-  // Perform the actual splitting.  This will order the dataset such that points
-  // with value in dimension splitDimension less than or equal to splitVal are
-  // on the left of splitCol, and points with value in dimension splitDimension
-  // greater than splitVal are on the right side of splitCol.
-  splitCol = PerformSplit(data, begin, count, splitDimension, splitVal);
-
-  return true;
-}
-
-template<typename BoundType, typename MatType>
-bool MidpointSplit<BoundType, MatType>::SplitNode(const BoundType& bound,
-                                                  MatType& data,
-                                                  const size_t begin,
-                                                  const size_t count,
-                                                  size_t& splitCol,
-                                                  std::vector<size_t>& oldFromNew)
-{
-  size_t splitDimension = data.n_rows; // Indicate invalid.
-  double maxWidth = -1;
-  double splitVal = DBL_MAX;
-
-  // Find the split dimension.  If the bound is tight, we only need to consult
-  // the bound's width.
-  if (bound::BoundTraits<BoundType>::HasTightBounds)
-  {
-    for (size_t d = 0; d < data.n_rows; d++)
-    {
-      const double width = bound[d].Width();
-
-      if (width > maxWidth)
-      {
-        maxWidth = width;
-        splitDimension = d;
-
-        // Split in the midpoint of that dimension.
-        splitVal = bound[d].Mid();
-      }
-    }
-  }
-  else
-  {
-    // We must individually calculate bounding boxes.
-    math::Range* ranges = new math::Range[data.n_rows];
-    for (size_t i = begin; i < begin + count; ++i)
-    {
-      // Expand each dimension as necessary.
-      for (size_t d = 0; d < data.n_rows; ++d)
-      {
-        const double val = data(d, i);
-        if (val < ranges[d].Lo())
-          ranges[d].Lo() = val;
-        if (val > ranges[d].Hi())
-          ranges[d].Hi() = val;
-      }
-    }
-
-    // Now, which is the widest?
-    for (size_t d = 0; d < data.n_rows; d++)
-    {
-      const double width = ranges[d].Width();
-
-      if (width > maxWidth)
-      {
-        maxWidth = width;
-        splitDimension = d;
-
-        // Split in the midpoint of that dimension.
-        splitVal = ranges[d].Mid();
-      }
-    }
-
-    delete[] ranges;
-  }
-
-  if (maxWidth <= 0) // All these points are the same.  We can't split.
-    return false;
-
-  // Perform the actual splitting.  This will order the dataset such that points
-  // with value in dimension splitDimension less than or equal to splitVal are
-  // on the left of splitCol, and points with value in dimension splitDimension
-  // greater than splitVal are on the right side of splitCol.
-  splitCol = PerformSplit(data, begin, count, splitDimension, splitVal,
-      oldFromNew);
->>>>>>> b8de1faa
 
   return true;
 }
